[![License: MIT](https://img.shields.io/badge/License-MIT-yellow.svg)](https://opensource.org/licenses/MIT)
[![toolset: JKQ](https://img.shields.io/badge/toolset-JKQ-blue)](https://github.com/iic-jku/jkq)
[![PyPI](https://img.shields.io/pypi/v/jkq.ddsim?logo=pypi)](https://pypi.org/project/jkq.ddsim/)
[![CI](https://github.com/iic-jku/ddsim/actions/workflows/cmake.yml/badge.svg)](https://github.com/iic-jku/ddsim/actions/workflows/cmake.yml)
[![codecov](https://codecov.io/gh/iic-jku/ddsim/branch/master/graph/badge.svg)](https://codecov.io/gh/iic-jku/ddsim)
[![Language grade: Python](https://img.shields.io/lgtm/grade/python/github/iic-jku/ddsim?label=python&logo=lgtm)](https://lgtm.com/projects/g/iic-jku/ddsim/context:python)
[![Language grade: C/C++](https://img.shields.io/lgtm/grade/cpp/github/iic-jku/ddsim?label=c%2B%2B&logo=lgtm)](https://lgtm.com/projects/g/iic-jku/ddsim/context:cpp)


# JKQ DDSIM - A quantum circuit simulator based on decision diagrams written in C++

A tool for quantum circuit simulation by the [Institute for Integrated Circuits](https://iic.jku.at/eda/) at the [Johannes Kepler University Linz](https://jku.at)
and a part of the [JKQ toolset](https://github.com/iic-jku/jkq).

The tool builds upon [our quantum functionality representation (QFR)](https://github.com/iic-jku/qfr.git) which in turns builds on [our decision diagram (DD) package](https://github.com/iic-jku/dd_package.git).

For more information, on our work on quantum circuit simulation please visit [iic.jku.at/eda/research/quantum_simulation](https://iic.jku.at/eda/research/quantum_simulation) or, for more information on our work on noise-aware quantum circuit simulation, please visit [iic.jku.at/eda/research/noise_aware_simulation](https://iic.jku.at/eda/research/noise_aware_simulation).

If you have any questions, feel free to contact us via [iic-quantum@jku.at](mailto:iic-quantum@jku.at) or by creating an [issue](https://github.com/iic-jku/ddsim/issues) on GitHub.

# Table of contents
<!--ts-->
- [Usage](#usage)
- [Using the Python Bindings / Backend for Qiskit](#using-the-python-bindings--backend-for-qiskit) 
- [System Requirements](#system-requirements)
- [Build and Run](#build-and-run)
    * [Library](#library)
    * [Executable Simulator](#executable-simulator)
    * [Executable Noise-aware Simulator](#executable-noise-aware-simulator)
- [Running Tests](#running-tests)
- [Frequently Asked Questions](#frequently-asked-questions) 
- [References](#references)
<!--te-->


## Usage

This tool can be used for simulating quantum circuits provided in any of the following formats:
* `Real` from [RevLib](http://revlib.org/documentation.php)
  * [Our set of circuits](https://github.com/iic-jku/quantum_circuits)
  * [RevLib](http://revlib.org)
* `OpenQASM` used by IBM's [Qiskit](https://github.com/Qiskit/qiskit)
  * [Our set of circuits](https://github.com/iic-jku/quantum_circuits)
  * [OpenQASM Repo](https://github.com/Qiskit/openqasm)
  * [QUEKO](https://github.com/tbcdebug/QUEKO-benchmark) (focus on mapping though)
* `GRCS`
  * [GRCS Repo](https://github.com/sboixo/GRCS)
* `TFC`
  * [Reversible Logic Synthesis Benchmarks Page](http://webhome.cs.uvic.ca/~dmaslov/mach-read.html)
* Qiskit QuantumCircuits
  * As a backend for qiskit
  * "Standalone" by directly passing the quantum circuit


The format is automatically detected through the file extension.


The following additional algorithms are integrated in [QFR](https://github.com/iic-jku/qfr.git) and hence available in the simulator as well:
* Quantum Fourier Transformation
* Bernstein-Vazirani
* GHZ / Entanglement
* Grover's search (see `--help` for different call options)

For details on the available methods we refer to [iic.jku.at/eda/research/quantum_simulation](https://iic.jku.at/eda/research/quantum_simulation).

The simulator is based on the references listed below and can either be used as a **standalone executable** with command-line interface, or as a **library** for the incorporation in other projects.

## Using the Python Bindings / Backend for Qiskit

The backend for Qiskit is available via [PyPi](https://pypi.org/project/jkq.ddsim/) as wheel for Linux, Windows and MacOS. 
Install with the following command. (We strongly recommend using a [virtual environment](https://docs.python.org/3/tutorial/venv.html).)

```console
(venv) $ pip install jkq.ddsim
```

The following code gives an example on the usage:

```python3
from qiskit import *
from jkq import ddsim

circ = QuantumCircuit(3)
circ.h(0)
circ.cx(0, 1)
circ.cx(0, 2)

print(circ.draw(fold=-1))

provider = ddsim.JKQProvider()

backend = provider.get_backend('qasm_simulator')

job = execute(circ, backend, shots=10000)
result = job.result()

counts = result.get_counts(circ)
print(counts)
```

The provider currently has two backends:

* `qasm_simulator` which simulates the circuit and returns the requested number of shots
* `statevector_simulator` which also simulates the circuite and returns the statevector along the requested number of shots

A slightly more elaborate example can be found in the notebook [ddsim.ipynb](ddsim.ipynb).

## System Requirements

Building (and running) is continuously tested under Linux, MacOS, and Windows using the [latest available system versions for GitHub Actions](https://github.com/actions/virtual-environments). However, the implementation should be compatible
with any current C++ compiler supporting C++17 and a minimum CMake version of 3.14.

`OpenMP >= 4.0` is required for building the `ddsim` library. Additionally, `boost/program_options >= 1.50` is required for building the commandline interface for `ddsim_simple` and `ddsim_noise_aware`. The `ddsim_noise_aware` further
requires `Threads::Threads`.

## Clone, Build, and Run

The code uses quite a few submodules, which have to be initialized.
There are two ways to do this:

1. While cloning the repository with the `--recurse-submodules` option to `git clone`. For HTTPS access: `git clone --recurse-submodules https://github.com/iic-jku/ddsim/`.
2. After cloning with `git submodule update --init --recursive`.


### Library

For building the library alone the CMake target `ddsim` is available.
In CMake from version 3.13 you can use the following commands:
```console
$ cmake -DCMAKE_BUILD_TYPE=Release -S . -B build
$ cmake --build build --config Release --target ddsim
```

Windows users need to configure CMake by calling

```console
$ cmake -A x64 -DCMAKE_BUILD_TYPE=Release -S . -B build
$ cmake --build build --config Release --target ddsim
```

instead.

The library can be used by including, for example, the ``QFRSimulator.hpp`` header file and
```c++
std::string file1 = "PATH_TO_FILE_1.EXT";
qc::QuantumComputation qc1(file1);

qc::SimpleSimulator sim(qc1);
sim.Simulate();
auto samples = sim.MeasureAllNonCollapsing(1000);
/* Use the results */
```

### Executable Simulator

To build the executable simulator, build the `ddsim_simple` CMake target (which requires `boost/program_options`) and run the resulting executable with options according to your needs.

The standalone executable is launched in the following way, showing available options:
```console
$ ./ddsim_simple --help
JKQ DDSIM by https://iic.jku.at/eda/ -- Allowed options:
-h [ --help ]                         produce help message
--seed arg (=0)                       seed for random number generator (default zero is possibly directly used as seed!)
--shots arg (=0)                      number of measurements (if the algorithm does not contain non-unitary gates, weak simulation is used)
--pv                                  display the state vector as list of pairs (real and imaginary parts)
--ps                                  print simulation stats (applied gates, sim. time, and maximal size of the DD)
--pm                                  print measurement results
--pcomplex                            print print additional statistics on complex numbers
--verbose                             Causes some simulators to print additional information to STDERR
--simulate_file arg                   simulate a quantum circuit given by file (detection by the file extension)
--simulate_file_hybrid arg            simulate a quantum circuit given by file (detection by the file extension) using the hybrid Schrodinger-Feynman simulator
--hybrid_mode arg                     mode used for hybrid Schrodinger-Feynman simulation (*amplitude*, dd)
--nthreads arg (=2)                   #threads used for hybrid simulation
--simulate_qft arg                    simulate Quantum Fourier Transform for given number of qubits
--simulate_ghz arg                    simulate state preparation of GHZ state for given number of qubits
--step_fidelity arg (=1)              target fidelity for each approximation run (>=1 = disable approximation)
--steps arg (=1)                      number of approximation steps
--simulate_grover arg                 simulate Grover's search for given number of qubits with random oracle
--simulate_grover_emulated arg        simulate Grover's search for given number of qubits with random oracle and emulation
--simulate_grover_oracle_emulated arg simulate Grover's search for given number of qubits with given oracle and emulation
--simulate_shor arg                   simulate Shor's algorithm factoring this number
--simulate_shor_coprime arg (=0)      coprime number to use with Shor's algorithm (zero randomly generates a coprime)
--simulate_shor_no_emulation          Force Shor simulator to do modular exponentiation instead of using emulation (you'll usually want emulation)
--simulate_fast_shor arg              simulate Shor's algorithm factoring this number with intermediate measurements
--simulate_fast_shor_coprime arg (=0) coprime number to use with Shor's algorithm (zero randomly generates a coprime)
```


The output is JSON-formatted as shown below (with hopefully intuitive naming).

```console
$ cmake -DCMAKE_BUILD_TYPE=Release -S . -B build
$ cmake --build build --config Release --target ddsim_simple
$ ./build/ddsim_simple --simulate_ghz 4 --shots 1000 --ps --pm
{
  "measurement_results": {
    "0000": 484,
    "1111": 516
  },
  "statistics": {
    "applied_gates": 4,
    "approximation_runs": "0",
    "benchmark": "entanglement_4",
    "distinct_results": 2,
    "final_fidelity": "1.000000",
    "max_nodes": 9,
    "n_qubits": 4,
    "seed": "0",
    "shots": 1000,
    "simulation_time": 0.00013726699398830533,
    "single_shots": "1",
    "step_fidelity": "1.000000"
  }
}
```

#### Quickstart Guide

Execute the following lines to get the simulator running in no time:

```console
$ git clone --recurse-submodules https://github.com/iic-jku/ddsim/
[...]

$ cd ddsim

ddsim/ $ cmake -S . -B build
-- Build files have been written to: /.../build

ddsim/ $ cmake --build build --config Release --target ddsim_simple
[...]
[100%] Built target ddsim_simple

ddsim/ $ build/ddsim_simple --help                            
JKQ DDSIM by https://iic.jku.at/eda/ -- Allowed options:
  -h [ --help ]                         produce help message
[...]
```

From here on you can start simulating quantum circuits or run the integrated algorithms.

Note that you have to have the Boost program_options library installed.

### Executable Noise-aware Simulator

The tool also supports noise-aware quantum circuit simulation, based on a stochastic approach. It currently supports global decoherence and gate error noise effects. A detailed summary of the simulator is presented in [[2]](https://arxiv.org/abs/2012.05620). Note that the simulator currently does not support simulating the integrated algorithms.

Building the simulator requires `boost/program_options` and `Threads::Threads`. It can be built by executing

```console
$ cmake -DCMAKE_BUILD_TYPE=Release -S . -B build
$ cmake --build build --config Release --target ddsim_noise_aware
```

The simulator provides a help function which is called in the following way:

```console
$ ./build/ddsim_noise_aware -h
JKQ DDSIM by https://iic.jku.at/eda/ -- Allowed options:
  -h [ --help ]                         produce help message
  --seed arg (=0)                       seed for random number generator (default zero is possibly directly used as seed!)
  --pm                                  print measurements
  --ps                                  print simulation stats (applied gates, sim. time, and maximal size of the DD)
  --verbose                             Causes some simulators to print additional information to STDERR
  --simulate_file arg                   simulate a quantum circuit given by file (detection by the file extension)
  --step_fidelity arg (=1)              target fidelity for each approximation run (>=1 = disable approximation)
  --steps arg (=1)                      number of approximation steps
  --noise_effects arg (=APD)            Noise effects (A (=amplitude damping),D (=depolarization),P (=phase flip)) in the form of a character string describing the noise effects
  --noise_prob arg (=0.001)             Probability for applying noise
  --confidence arg (=0.05)              Confidence in the error bound of the stochastic simulation
  --error_bound arg (=0.1)              Error bound of the stochastic simulation
  --stoch_runs arg (=0)                 Number of stochastic runs. When the value is 0 the value is calculated using the confidence, error_bound and number of tracked properties.
  --properties arg (=-3-1000)           Comma separated list of tracked properties. Note that -1 is the fidelity and "-" can be used to specify a range.

Process finished with exit code 0

```

An example run, with amplitude damping, phase flip, and depolarization error (each with a probability of 0.1% whenever a gate is applied) looks like this:

```console
$ ./build/ddsim_noise_aware --ps --noise_effects APD --stoch_runs 10000 --noise_prob 0.001 --simulate_file adder4.qasm
{
  "statistics": {
    "applied_gates": 23,
    "approximation_runs": "0.000000",
    "benchmark": "stoch_APD_adder_n4",
    "final_fidelity": "0.937343",
    "max_nodes": 10,
    "mean_stoch_run_time": "0.015796",
    "n_qubits": 4,
    "parallel_instances": "28",
    "perfect_run_time": "0.000066",
    "seed": "0",
    "simulation_time": 5.911194324493408,
    "step_fidelity": "1.000000",
    "stoch_runs": 10000,
    "stoch_wall_time": "5.911118",
    "threads": 28
  }
}
```

## Running Tests
The repository also includes some (rudimentary) unit tests (using GoogleTest), which aim to ensure the correct behavior of the tool. They can be built and executed in the following way:
<<<<<<< HEAD
```commandline
$ cmake -DBUILD_DDSIM_TESTS=ON -DCMAKE_BUILD_TYPE=Release -S . -B build
=======
```console
>>>>>>> 62a19482
$ cmake --build build/ --config Release
$ ./build/test/ddsim_test
[...]
```

## Frequently Asked Questions

**Why is target `ddsim_simple` unavailable when I try to build it?**

To build the commandline interfaces such as `ddsim_simple` you require the Boost program_options library.
If it is missing, you will see the following message in the CMake generation step

> `-- Did not find Boost! Commandline interface will not be an available target!`

Under Ubuntu you can simply install [`libboost-program-options-dev`](https://packages.ubuntu.com/search?keywords=libboost-program-options-dev&searchon=names&exact=1&suite=all&section=all).

**Why does generation step of CMake fail?**

If you see the following error message
```console
$ cmake -S . -B <build target directory>
CMake Error at CMakeLists.txt:27 (message):
qfr was not found.  Please init/update submodules (git submodule update --init --recursive) and try again.
```
Please run `git submodule update --init --recursive` and try again.

**Why do I get a linking error at the end of the build process?**

If you are using gcc for building, and you get the error message 
```
lto1: internal compiler error: Segmentation fault
Please submit a full bug report,
with preprocessed source if appropriate.
See <file:///usr/share/doc/gcc-9/README.Bugs> for instructions.
lto-wrapper: fatal error: /usr/bin/c++ returned 1 exit status
compilation terminated.
/usr/bin/ld: error: lto-wrapper failed
collect2: error: ld returned 1 exit status
make[2]: *** [test/CMakeFiles/ddsim_test.dir/build.make:166: test/ddsim_test] Error 1
make[1]: *** [CMakeFiles/Makefile2:464: test/CMakeFiles/ddsim_test.dir/all] Error 2
```

Configure the simulator again and add the parameter `-DBINDINGS=ON`

## References

If you use our tool for your research, we will be thankful if you refer to it by citing the appropriate publication:


<details>
<summary>
  [1] A. Zulehner and R. Wille, “<a href="https://iic.jku.at/files/eda/2018_tcad_advanced_simulation_quantum_computation.pdf">Advanced Simulation of Quantum Computations</a>,” Transactions on CAD of Integrated Circuits and Systems (TCAD), vol. 38, no. 5, pp. 848–859, 2019
</summary>

```bibtex
@article{zulehner2019advanced,
    title = {Advanced Simulation of Quantum Computations},
    author = {Zulehner, Alwin and Wille, Robert},
    journal = {Transactions on {CAD} of Integrated Circuits and Systems},
    volume = {38},
    number = {5},
    pages = {848--859},
    year = {2019},
    doi = {10.1109/TCAD.2018.2834427}
}
```
</details>

<details>
<summary>
  [2] S. Hillmich, I.L. Markov, and R. Wille, “<a href="https://iic.jku.at/files/eda/2020_dac_weak_simulation_quantum_computation.pdf">Just Like the Real Thing: Fast Weak Simulation of Quantum Computation</a>,” in Design Automation Conference (DAC), 2020
</summary>

```bibtex
@inproceedings{DBLP:conf/dac/HillmichMW20,
  author    = {Stefan Hillmich and
               Igor L. Markov and
               Robert Wille},
  title     = {Just Like the Real Thing: {F}ast Weak Simulation of Quantum Computation},
  booktitle = {Design Automation Conference},
  publisher = {{IEEE}},
  year      = {2020}
}
```
</details>



<details>
<summary>
  [3] T. Grurl, R. Kueng, J. Fuß, and R. Wille, “<a href="https://iic.jku.at/files/eda/2021_stochastic_quantum_circuit_simulation_using_decision_diagrams.pdf">Stochastic Quantum Circuit Simulation Using Decision Diagrams</a>,” in Design, Automation and Test in Europe (DATE), 2021
</summary>

```bibtex
@inproceedings{Grurl2020,
    author = {Grurl, Thomas and Kueng, Richard and Fu{\ss}, J{\"{u}}rgen and Wille, Robert},
    booktitle = {Design, Automation and Test in Europe (DATE)},
    title = {{Stochastic Quantum Circuit Simulation Using Decision Diagrams}},
    url = {http://arxiv.org/abs/2012.05620},
    year = {2021}
}

```
</details>


<details>
<summary>
  [4] S. Hillmich, R. Kueng, I. L. Markov, and R. Wille, "<a href="https://iic.jku.at/files/eda/2021_date_approximations_dd_baed_quantum_circuit_simulation.pdf">As Accurate as Needed, as Efficient as Possible: Approximations in DD-based Quantum Circuit Simulation</a>," in Design, Automation and Test in Europe (DATE), 2021
</summary>

```bibtex
@inproceedings{DBLP:conf/date/HillmichKMW21,
  author    = {Stefan Hillmich and
               Richard Kueng and
               Igor L. Markov and
               Robert Wille},
  title     = {As Accurate as Needed, as Efficient as Possible: Approximations in DD-based Quantum Circuit Simulation},
  booktitle = {Design, Automation and Test in Europe},
  year      = {2021}
}
```
</details>

<details>
<summary>
  [5] L. Burgholzer, H. Bauer, and R. Wille, "<a href="https://arxiv.org/pdf/2105.07045.pdf">Hybrid Schrödinger-Feynman Simulation of Quantum Circuits With Decision Diagrams</a>," arXiv:2105.07045, 2021
</summary>

```bibtex
@misc{burgholzer2021hybrid,
      author={Lukas Burgholzer and
               Hartwig Bauer and
               Robert Wille},
      title={Hybrid Schrödinger-Feynman Simulation of Quantum Circuits With Decision Diagrams},
      year={2021},
      eprint={2105.07045},
      archivePrefix={arXiv},
      primaryClass={quant-ph}
}
```
</details><|MERGE_RESOLUTION|>--- conflicted
+++ resolved
@@ -303,12 +303,8 @@
 
 ## Running Tests
 The repository also includes some (rudimentary) unit tests (using GoogleTest), which aim to ensure the correct behavior of the tool. They can be built and executed in the following way:
-<<<<<<< HEAD
-```commandline
+```console
 $ cmake -DBUILD_DDSIM_TESTS=ON -DCMAKE_BUILD_TYPE=Release -S . -B build
-=======
-```console
->>>>>>> 62a19482
 $ cmake --build build/ --config Release
 $ ./build/test/ddsim_test
 [...]
