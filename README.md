--- conflicted
+++ resolved
@@ -59,11 +59,8 @@
 ## System Requirements and Building
 
 The implementation is compatible with any C++17 compiler and a minimum CMake version of 3.19.
-<<<<<<< HEAD
 Please refer to the [documentation](https://mqt.readthedocs.io/projects/ddsim) on how to build the project.
-=======
-Please refer to the [documentation](https://ddsim.readthedocs.io/en/latest/) on how to build the project.
->>>>>>> 1f336099
+
 
 Building (and running) is continuously tested under Linux, macOS, and Windows using the [latest available system versions for GitHub Actions](https://github.com/actions/virtual-environments).
 
