--- conflicted
+++ resolved
@@ -113,14 +113,13 @@
 ```commandline
 $ ./ddsim_simple --help
 JKQ DDSIM by https://iic.jku.at/eda/ -- Allowed options:
-<<<<<<< HEAD
 -h [ --help ]                         produce help message
 --seed arg (=0)                       seed for random number generator (default zero is possibly directly used as seed!)
 --shots arg (=0)                      number of measurements (if the algorithm does not contain non-unitary gates, weak simulation is used)
---display_vector                      display the state vector
+--pv                                  display the state vector as list of pairs (real and imaginary parts)
 --ps                                  print simulation stats (applied gates, sim. time, and maximal size of the DD)
+--pm                                  print measurement results
 --verbose                             Causes some simulators to print additional information to STDERR
---benchmark                           print simulation stats in a single CSV style line (overrides --ps and  suppresses most other output, please don't rely on the format across versions)
 --simulate_file arg                   simulate a quantum circuit given by file (detection by the file extension)
 --simulate_file_hybrid arg            simulate a quantum circuit given by file (detection by the file extension) using the hybrid Schrodinger-Feynman simulator
 --hybrid_mode arg                     mode used for hybrid Schrodinger-Feynman simulation (*amplitude*, dd)
@@ -129,9 +128,6 @@
 --simulate_ghz arg                    simulate state preparation of GHZ state for given number of qubits
 --step_fidelity arg (=1)              target fidelity for each approximation run (>=1 = disable approximation)
 --steps arg (=1)                      number of approximation steps
---initial_reorder arg (=0)            Try to find a good initial variable order (0=None, 1=Most affected qubits to the top, 2=Most affected targets to the top)
---dynamic_reorder arg (=0)            Apply reordering strategy during simulation (0=None, 1=Sifting, 2=Move2Top)
---post_reorder arg (=0)               Apply a reordering strategy after simulation (0=None, 1=Sifting)
 --simulate_grover arg                 simulate Grover's search for given number of qubits with random oracle
 --simulate_grover_emulated arg        simulate Grover's search for given number of qubits with random oracle and emulation
 --simulate_grover_oracle_emulated arg simulate Grover's search for given number of qubits with given oracle and emulation
@@ -140,28 +136,6 @@
 --simulate_shor_no_emulation          Force Shor simulator to do modular exponentiation instead of using emulation (you'll usually want emulation)
 --simulate_fast_shor arg              simulate Shor's algorithm factoring this number with intermediate measurements
 --simulate_fast_shor_coprime arg (=0) coprime number to use with Shor's algorithm (zero randomly generates a coprime)
-=======
-  -h [ --help ]                         produce help message
-  --seed arg (=0)                       seed for random number generator (default zero is possibly directly used as seed!)
-  --shots arg (=0)                      number of measurements (if the algorithm does not contain non-unitary gates, weak simulation is used)
-  --pv                                  display the state vector as list of pairs (real and imaginary parts)
-  --ps                                  print simulation stats (applied gates, sim. time, and maximal size of the DD)
-  --pm                                  print measurement results
-  --verbose                             Causes some simulators to print additional information to STDERR
-  --simulate_file arg                   simulate a quantum circuit given by file (detection by the file extension)
-  --simulate_qft arg                    simulate Quantum Fourier Transform for given number of qubits
-  --simulate_ghz arg                    simulate state preparation of GHZ state for given number of qubits
-  --step_fidelity arg (=1)              target fidelity for each approximation run (>=1 = disable approximation)
-  --steps arg (=1)                      number of approximation steps
-  --simulate_grover arg                 simulate Grover's search for given number of qubits with random oracle
-  --simulate_grover_emulated arg        simulate Grover's search for given number of qubits with random oracle and emulation
-  --simulate_grover_oracle_emulated arg simulate Grover's search for given number of qubits with given oracle and emulation
-  --simulate_shor arg                   simulate Shor's algorithm factoring this number
-  --simulate_shor_coprime arg (=0)      coprime number to use with Shor's algorithm (zero randomly generates a coprime)
-  --simulate_shor_no_emulation          Force Shor simulator to do modular exponentiation instead of using emulation (you'll usually want emulation)
-  --simulate_fast_shor arg              simulate Shor's algorithm factoring this number with intermediate measurements
-  --simulate_fast_shor_coprime arg (=0) coprime number to use with Shor's algorithm (zero randomly generates a coprime)
->>>>>>> 6f9585e2
 ```
 
 
@@ -368,9 +342,6 @@
 }
 
 ```
-<<<<<<< HEAD
-</details>
-=======
 </details>
 
 
@@ -390,8 +361,4 @@
   year      = {2021}
 }
 ```
-</details>
-
-
-
->>>>>>> 6f9585e2
+</details>