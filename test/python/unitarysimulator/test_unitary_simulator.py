--- conflicted
+++ resolved
@@ -19,41 +19,13 @@
         self.circuit.name = "test"
         self.non_zeros_in_bell_circuit = 16
 
-<<<<<<< HEAD
     def test_unitary_simulator_sequential_mode(self):
         result = execute(self.circuit, self.backend, mode="sequential").result()
         assert result.success
         print(result.get_unitary())
         assert np.count_nonzero(result.get_unitary()) == self.non_zeros_in_bell_circuit
-        return result
-=======
-    def test_configuration(self):
-        """Test backend.configuration()."""
-        self.backend.configuration()
-
-    def test_properties(self):
-        """Test backend.properties()."""
-        properties = self.backend.properties()
-        assert properties is None
-
-    def test_status(self):
-        """Test backend.status()."""
-        self.backend.status()
-
-    def test_unitary_simulator_sequential_mode(self):
-        result = execute(self.circuit, self.backend, mode="sequential").result()
-        assert result.success
-        print(result.get_unitary("test"))
-        assert np.count_nonzero(result.get_unitary("test")) == self.non_zeros_in_bell_circuit
->>>>>>> 7eba9e8e
 
     def test_unitary_simulator_recursive_mode(self):
         result = execute(self.circuit, self.backend, mode="recursive").result()
         assert result.success
-<<<<<<< HEAD
-        assert np.count_nonzero(result.get_unitary()) == self.non_zeros_in_bell_circuit
-        return result
-=======
-        print(result.data("test"))
-        assert np.count_nonzero(result.get_unitary("test")) == self.non_zeros_in_bell_circuit
->>>>>>> 7eba9e8e
+        assert np.count_nonzero(result.get_unitary()) == self.non_zeros_in_bell_circuit