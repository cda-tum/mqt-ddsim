--- conflicted
+++ resolved
@@ -27,8 +27,6 @@
         )
         self.circuit.name = "test"
 
-<<<<<<< HEAD
-=======
     def test_configuration(self):
         """Test backend.configuration()."""
         self.backend.configuration()
@@ -38,7 +36,6 @@
         properties = self.backend.properties()
         assert properties is None
 
->>>>>>> 7eba9e8e
     def test_status(self):
         """Test backend.status()."""
         self.backend.status()
