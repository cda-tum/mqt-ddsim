import pathlib
import unittest

from qiskit import QuantumCircuit

from mqt import ddsim


class MQTStandaloneSimulatorTests(unittest.TestCase):
    def setUp(self) -> None:
        self.nonzero_states_ghz = 2

    def test_truly_standalone(self):
        filename = str(pathlib.Path(__file__).with_name("ghz_03.qasm").absolute())
        sim = ddsim.CircuitSimulator(filename)
        result = sim.simulate(1000)
        print(result)
        assert len(result.keys()) == self.nonzero_states_ghz
        assert "000" in result
        assert "111" in result

    def test_standalone(self):
        circ = QuantumCircuit(3)
        circ.h(0)
        circ.cx(0, 1)
        circ.cx(0, 2)

        sim = ddsim.CircuitSimulator(circ)
        result = sim.simulate(1000)
        assert len(result.keys()) == self.nonzero_states_ghz
        assert "000" in result
        assert "111" in result

    def test_standalone_with_seed(self):
        circ = QuantumCircuit(3)
        circ.h(0)
        circ.cx(0, 1)
        circ.cx(0, 2)

        sim = ddsim.CircuitSimulator(circ, seed=1337)
        result = sim.simulate(1000)
        assert len(result.keys()) == self.nonzero_states_ghz
        assert "000" in result
        assert "111" in result

    def test_standalone_simple_approximation(self):
        import numpy as np

        # creates a state with <2% probability of measuring |1x>
        circ = QuantumCircuit(2)
        circ.h(0)
        circ.cry(np.pi / 8, 0, 1)

        # create a simulator that approximates once and by at most 2%
        sim = ddsim.CircuitSimulator(circ, approximation_step_fidelity=0.98, approximation_steps=2)
        result = sim.simulate(4096)

        # the result should always be 0
        assert len(result.keys()) == self.nonzero_states_ghz
        assert "00" in result
        assert "01" in result

    @staticmethod
<<<<<<< HEAD
    def test_native_two_qubit_gates():
        from qiskit.circuit.library import XXMinusYYGate, XXPlusYYGate

        qc = QuantumCircuit(2)
        qc.dcx(0, 1)
        qc.ecr(0, 1)
        qc.rxx(0.5, 0, 1)
        qc.rzz(0.5, 0, 1)
        qc.ryy(0.5, 0, 1)
        qc.rzx(0.5, 0, 1)
        qc.append(XXMinusYYGate(0.5, 0.25), [0, 1])
        qc.append(XXPlusYYGate(0.5, 0.25), [0, 1])
        print(qc)
        print(qc.global_phase)
        sim = ddsim.CircuitSimulator(qc)
        result = sim.simulate(1000)
        print(result)
=======
    def test_expectation_value_local_operators():
        import numpy as np

        max_qubits = 3
        for qubits in range(1, max_qubits + 1):
            qc = QuantumCircuit(qubits)
            sim = ddsim.CircuitSimulator(qc)
            for i in range(qubits):
                x_observable = QuantumCircuit(qubits)
                x_observable.x(i)
                assert sim.expectation_value(x_observable) == 0
                z_observable = QuantumCircuit(qubits)
                z_observable.z(i)
                assert sim.expectation_value(z_observable) == 1
                h_observable = QuantumCircuit(qubits)
                h_observable.h(i)
                assert np.allclose(sim.expectation_value(h_observable), 1 / np.sqrt(2))

    @staticmethod
    def test_expectation_value_global_operators():
        import numpy as np

        max_qubits = 3
        for qubits in range(1, max_qubits + 1):
            qc = QuantumCircuit(qubits)
            sim = ddsim.CircuitSimulator(qc)
            x_observable = QuantumCircuit(qubits)
            z_observable = QuantumCircuit(qubits)
            h_observable = QuantumCircuit(qubits)
            for i in range(qubits):
                x_observable.x(i)
                z_observable.z(i)
                h_observable.h(i)
            assert sim.expectation_value(x_observable) == 0
            assert sim.expectation_value(z_observable) == 1
            assert np.allclose(sim.expectation_value(h_observable), (1 / np.sqrt(2)) ** qubits)
>>>>>>> aca070ad
<|MERGE_RESOLUTION|>--- conflicted
+++ resolved
@@ -61,7 +61,6 @@
         assert "01" in result
 
     @staticmethod
-<<<<<<< HEAD
     def test_native_two_qubit_gates():
         from qiskit.circuit.library import XXMinusYYGate, XXPlusYYGate
 
@@ -79,7 +78,8 @@
         sim = ddsim.CircuitSimulator(qc)
         result = sim.simulate(1000)
         print(result)
-=======
+
+    @staticmethod
     def test_expectation_value_local_operators():
         import numpy as np
 
@@ -115,5 +115,4 @@
                 h_observable.h(i)
             assert sim.expectation_value(x_observable) == 0
             assert sim.expectation_value(z_observable) == 1
-            assert np.allclose(sim.expectation_value(h_observable), (1 / np.sqrt(2)) ** qubits)
->>>>>>> aca070ad
+            assert np.allclose(sim.expectation_value(h_observable), (1 / np.sqrt(2)) ** qubits)