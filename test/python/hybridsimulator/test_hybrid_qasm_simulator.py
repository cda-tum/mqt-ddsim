from __future__ import annotations

import unittest

from qiskit import BasicAer, QuantumCircuit, QuantumRegister, execute

from mqt.ddsim.hybridqasmsimulator import HybridQasmSimulatorBackend


class MQTHybridQasmSimulatorTest(unittest.TestCase):
    """Runs backend checks, the Basic qasm_simulator tests from Qiskit Terra, and some additional tests for the Hybrid DDSIM QasmSimulator."""

    def setUp(self):
        self.backend = HybridQasmSimulatorBackend()
        self.circuit = QuantumCircuit.from_qasm_str(
            """OPENQASM 2.0;
            include "qelib1.inc";
            qreg q[3];
            qreg r[3];
            h q;
            cx q, r;
            creg c[3];
            creg d[3];
            barrier q;
            measure q->c;
            measure r->d;"""
        )
        self.circuit.name = "test"

    def test_status(self):
        """Test backend.status()."""
        self.backend.status()

    def test_qasm_simulator_single_shot(self):
        """Test single shot run."""
        assert execute(self.circuit, self.backend, shots=1).result().success

    def test_qasm_simulator(self):
        """Test data counts output for single circuit run against reference."""
        shots = 1024
        result = execute(self.circuit, self.backend, shots=shots).result()
        threshold = 0.04 * shots
        counts = result.get_counts()
        target = {
            "100 100": shots / 8,
            "011 011": shots / 8,
            "101 101": shots / 8,
            "111 111": shots / 8,
            "000 000": shots / 8,
            "010 010": shots / 8,
            "110 110": shots / 8,
            "001 001": shots / 8,
        }

        assert len(target) == len(counts)
        for key in target:
            assert key in counts
            assert abs(target[key] - counts[key]) < threshold
<<<<<<< HEAD
            
    def test_qasm_simulator_access(self):
        """Test data counts output for multiple quantum circuits in a single job"""
        shots= 1024
        circuit_1= QuantumCircuit(2, name= "c1")
        circuit_2= QuantumCircuit(2, name= "c2")
        circuit_2.x(0)
        circuit_2.x(1)
    
        result = execute([circuit_1,circuit_2], self.backend, shots=shots).result()
=======

    def test_qasm_simulator_access(backend: QasmSimulatorBackend, shots: int):
        """Test data counts output for multiple quantum circuits in a single job"""
        circuit_1 = QuantumCircuit(2, name="c1")
        circuit_2 = QuantumCircuit(2, name="c2")
        circuit_2.x(0)
        circuit_2.x(1)

        result = execute([circuit_1, circuit_2], backend, shots=shots).result()
>>>>>>> 3209a641
        assert result.success

        counts_1 = result.get_counts(circuit_1.name)
        counts_2 = result.get_counts(circuit_2.name)

        assert counts_1 == {"0": shots}
        assert counts_2 == {"11": shots}

    def test_basicaer_simulator(self):
        """Test data counts output for single circuit run against reference."""
        shots = 1024
        result = execute(self.circuit, BasicAer.get_backend("qasm_simulator"), shots=shots).result()
        threshold = 0.04 * shots
        counts = result.get_counts()
        target = {
            "100 100": shots / 8,
            "011 011": shots / 8,
            "101 101": shots / 8,
            "111 111": shots / 8,
            "000 000": shots / 8,
            "010 010": shots / 8,
            "110 110": shots / 8,
            "001 001": shots / 8,
        }

        assert len(target) == len(counts)
        for key in target:
            assert key in counts
            assert abs(target[key] - counts[key]) < threshold

    def test_dd_mode_simulation(self):
        """Test running a single circuit."""
        q = QuantumRegister(4)
        circ = QuantumCircuit(q)
        circ.h(q)
        circ.cz(3, 1)
        circ.cz(2, 0)
        circ.measure_all(inplace=True)
        print(circ.draw(fold=-1))
        self.circuit = circ
        result = execute(self.circuit, self.backend, mode="dd").result()
        assert result.success

    def test_amplitude_mode_simulation(self):
        """Test running a single circuit."""
        q = QuantumRegister(4)
        circ = QuantumCircuit(q)
        circ.h(q)
        circ.cz(3, 1)
        circ.cz(2, 0)
        circ.measure_all(inplace=True)
        print(circ.draw(fold=-1))
        self.circuit = circ
        result = execute(self.circuit, self.backend, mode="amplitude").result()
        assert result.success<|MERGE_RESOLUTION|>--- conflicted
+++ resolved
@@ -56,7 +56,7 @@
         for key in target:
             assert key in counts
             assert abs(target[key] - counts[key]) < threshold
-<<<<<<< HEAD
+
             
     def test_qasm_simulator_access(self):
         """Test data counts output for multiple quantum circuits in a single job"""
@@ -67,17 +67,6 @@
         circuit_2.x(1)
     
         result = execute([circuit_1,circuit_2], self.backend, shots=shots).result()
-=======
-
-    def test_qasm_simulator_access(backend: QasmSimulatorBackend, shots: int):
-        """Test data counts output for multiple quantum circuits in a single job"""
-        circuit_1 = QuantumCircuit(2, name="c1")
-        circuit_2 = QuantumCircuit(2, name="c2")
-        circuit_2.x(0)
-        circuit_2.x(1)
-
-        result = execute([circuit_1, circuit_2], backend, shots=shots).result()
->>>>>>> 3209a641
         assert result.success
 
         counts_1 = result.get_counts(circuit_1.name)
