#include "CircuitSimulator.hpp"
#include "algorithms/Grover.hpp"

#include <gtest/gtest.h>
#include <memory>

TEST(CircuitSimTest, SingleOneQubitGateOnTwoQubitCircuit) {
    auto quantumComputation = std::make_unique<qc::QuantumComputation>(2);
    quantumComputation->emplace_back<qc::StandardOperation>(2, 0, qc::X);
    CircuitSimulator ddsim(std::move(quantumComputation), ApproximationInfo(1, 1, ApproximationInfo::FidelityDriven));

    ASSERT_EQ(ddsim.getNumberOfOps(), 1);

    ddsim.simulate(1);

    EXPECT_EQ(ddsim.getMaxNodeCount(), 4);

    auto m = ddsim.measureAll(false);

    ASSERT_EQ("01", m);
}

TEST(CircuitSimTest, SingleOneQubitSingleShot) {
    auto quantumComputation = std::make_unique<qc::QuantumComputation>(2);
    quantumComputation->emplace_back<qc::StandardOperation>(2, 0, qc::H);
    CircuitSimulator ddsim(std::move(quantumComputation), ApproximationInfo(1, 1, ApproximationInfo::FidelityDriven));

    ASSERT_EQ(ddsim.getNumberOfOps(), 1);

    ddsim.simulate(10);
    ASSERT_EQ("1", ddsim.additionalStatistics().at("single_shots"));
}

TEST(CircuitSimTest, SingleOneQubitSingleShot2) {
    auto quantumComputation = std::make_unique<qc::QuantumComputation>(2);
    quantumComputation->emplace_back<qc::StandardOperation>(2, 0, qc::H);
    quantumComputation->emplace_back<qc::NonUnitaryOperation>(2, 0, 0);
    CircuitSimulator ddsim(std::move(quantumComputation), ApproximationInfo(), 1337);

    ASSERT_EQ(ddsim.getNumberOfOps(), 2);

    ddsim.simulate(10);
    ASSERT_EQ("1", ddsim.additionalStatistics().at("single_shots"));
}

TEST(CircuitSimTest, SingleOneQubitMultiShots) {
    auto quantumComputation = std::make_unique<qc::QuantumComputation>(2);
    quantumComputation->emplace_back<qc::StandardOperation>(2, 0, qc::H);
    quantumComputation->emplace_back<qc::NonUnitaryOperation>(2, 0, 0);
    quantumComputation->emplace_back<qc::StandardOperation>(2, 0, qc::H);
    CircuitSimulator ddsim(std::move(quantumComputation), ApproximationInfo(1, 1, ApproximationInfo::FidelityDriven));

    ASSERT_EQ(ddsim.getNumberOfOps(), 3);

    ddsim.simulate(10);
    ASSERT_EQ("10", ddsim.additionalStatistics().at("single_shots"));
}

TEST(CircuitSimTest, BarrierStatement) {
    auto quantumComputation = std::make_unique<qc::QuantumComputation>(1);
    quantumComputation->emplace_back<qc::StandardOperation>(1, 0, qc::H);
    quantumComputation->emplace_back<qc::NonUnitaryOperation>(1, std::vector<qc::Qubit>{0}, qc::Barrier);
    quantumComputation->emplace_back<qc::StandardOperation>(1, 0, qc::H);
    CircuitSimulator ddsim(std::move(quantumComputation), ApproximationInfo());

    ASSERT_EQ(ddsim.getNumberOfOps(), 3);

    ddsim.simulate(10);
    ASSERT_EQ("1", ddsim.additionalStatistics().at("single_shots"));
}

TEST(CircuitSimTest, ClassicControlledOp) {
    auto quantumComputation = std::make_unique<qc::QuantumComputation>(2);
    quantumComputation->emplace_back<qc::StandardOperation>(2, 0, qc::X);
    quantumComputation->emplace_back<qc::NonUnitaryOperation>(2, 0, 0);
    std::unique_ptr<qc::Operation> op(new qc::StandardOperation(2, 1, qc::X));
    quantumComputation->emplace_back<qc::ClassicControlledOperation>(op, quantumComputation->getCregs().at("c"), 1);

    CircuitSimulator ddsim(std::move(quantumComputation), ApproximationInfo(1, 1, ApproximationInfo::FidelityDriven));
    ddsim.simulate(1);

    auto m = ddsim.measureAll(false);

    ASSERT_EQ("11", m);
}

TEST(CircuitSimTest, ClassicControlledOpAsNop) {
    auto quantumComputation = std::make_unique<qc::QuantumComputation>(2);
    quantumComputation->emplace_back<qc::StandardOperation>(2, 0, qc::X);
    quantumComputation->emplace_back<qc::NonUnitaryOperation>(2, 0, 0);
    std::unique_ptr<qc::Operation> op(new qc::StandardOperation(2, 1, qc::X));
    quantumComputation->emplace_back<qc::ClassicControlledOperation>(op, quantumComputation->getCregs().at("c"), 0);

    CircuitSimulator ddsim(std::move(quantumComputation), ApproximationInfo(1, 1, ApproximationInfo::FidelityDriven));
    ddsim.simulate(1);

    auto m = ddsim.measureAll(false);

    ASSERT_EQ("01", m);
}

TEST(CircuitSimTest, DestructiveMeasurementAll) {
    auto quantumComputation = std::make_unique<qc::QuantumComputation>(2);
    quantumComputation->emplace_back<qc::StandardOperation>(2, 0, qc::H);
    quantumComputation->emplace_back<qc::StandardOperation>(2, 1, qc::H);
    CircuitSimulator ddsim(std::move(quantumComputation), 42);
    ddsim.simulate(1);

    const std::vector<dd::ComplexValue> vBefore = ddsim.getVector();
    ASSERT_EQ(vBefore[0], vBefore[1]);
    ASSERT_EQ(vBefore[0], vBefore[2]);
    ASSERT_EQ(vBefore[0], vBefore[3]);

    const std::string m      = ddsim.measureAll(true);
    const auto        vAfter = ddsim.getVector();
    const std::size_t i      = std::stoul(m, nullptr, 2);

    ASSERT_EQ(vAfter[i].r, 1.0);
    ASSERT_EQ(vAfter[i].i, 0.0);
}

TEST(CircuitSimTest, DestructiveMeasurementOne) {
    auto quantumComputation = std::make_unique<qc::QuantumComputation>(2);
    quantumComputation->emplace_back<qc::StandardOperation>(2, 0, qc::H);
    quantumComputation->emplace_back<qc::StandardOperation>(2, 1, qc::H);
    CircuitSimulator ddsim(std::move(quantumComputation), ApproximationInfo(1, 1, ApproximationInfo::FidelityDriven));
    ddsim.simulate(1);

    const char m      = ddsim.measureOneCollapsing(0);
    const auto vAfter = ddsim.getVector();

    if (m == '0') {
        ASSERT_EQ(vAfter[0], dd::complex_SQRT2_2);
        ASSERT_EQ(vAfter[2], dd::complex_SQRT2_2);
        ASSERT_EQ(vAfter[1], dd::complex_zero);
        ASSERT_EQ(vAfter[3], dd::complex_zero);
    } else if (m == '1') {
        ASSERT_EQ(vAfter[0], dd::complex_zero);
        ASSERT_EQ(vAfter[2], dd::complex_zero);
        ASSERT_EQ(vAfter[1], dd::complex_SQRT2_2);
        ASSERT_EQ(vAfter[3], dd::complex_SQRT2_2);
    } else {
        FAIL() << "Measurement result not in {0,1}!";
    }

    const auto vAfterPairs = ddsim.getVectorPair();
    const auto vAfterCompl = ddsim.getVectorComplex();

    ASSERT_EQ(vAfterPairs.size(), vAfterCompl.size());
    for (std::size_t i = 0; i < vAfterPairs.size(); i++) {
        ASSERT_EQ(vAfterPairs.at(i).first, vAfterCompl.at(i).real());
        ASSERT_EQ(vAfterPairs.at(i).second, vAfterCompl.at(i).imag());
    }
}

TEST(CircuitSimTest, ApproximateByFidelity) {
    auto quantumComputation = std::make_unique<qc::QuantumComputation>(3);
    quantumComputation->emplace_back<qc::StandardOperation>(3, 0, qc::H);
    quantumComputation->emplace_back<qc::StandardOperation>(3, 1, qc::H);
    quantumComputation->emplace_back<qc::StandardOperation>(3, qc::Controls{qc::Control{0}, qc::Control{1}}, 2, qc::X);
    CircuitSimulator ddsim(std::move(quantumComputation), ApproximationInfo(1, 1, ApproximationInfo::FidelityDriven));
    std::cout << ddsim.getActiveNodeCount() << "\n";
    ddsim.simulate(1);
    ASSERT_EQ(ddsim.getActiveNodeCount(), 6);

    double const resultingFidelity = ddsim.approximateByFidelity(0.3, false, true, true);

    ASSERT_EQ(ddsim.getActiveNodeCount(), 3);
    ASSERT_DOUBLE_EQ(resultingFidelity, 0.5); //equal up to 4 ULP
}

TEST(CircuitSimTest, ApproximateBySampling) {
    auto quantumComputation = std::make_unique<qc::QuantumComputation>(3);
    quantumComputation->emplace_back<qc::StandardOperation>(3, 0, qc::H);
    quantumComputation->emplace_back<qc::StandardOperation>(3, 1, qc::H);
    quantumComputation->emplace_back<qc::StandardOperation>(3, qc::Controls{qc::Control{0}, qc::Control{1}}, 2, qc::X);
    CircuitSimulator ddsim(std::move(quantumComputation), ApproximationInfo(1, 1, ApproximationInfo::FidelityDriven));
    ddsim.simulate(1);

    ASSERT_EQ(ddsim.getActiveNodeCount(), 6);

    double const resultingFidelity = ddsim.approximateBySampling(1, 0, true, true);

    ASSERT_EQ(ddsim.getActiveNodeCount(), 3);
    ASSERT_LE(resultingFidelity, 0.75); // the least contributing path has .25
}

TEST(CircuitSimTest, ApproximationByMemoryInSimulator) {
    std::unique_ptr<qc::QuantumComputation> quantumComputation = std::make_unique<qc::Grover>(17, 0);
    CircuitSimulator                        ddsim(std::move(quantumComputation), ApproximationInfo(0.3, 1, ApproximationInfo::MemoryDriven));
    ddsim.simulate(1);

    // Memory driven approximation is triggered only on quite large DDs, unsuitable for testing
    // TODO Allow adjusting the limits at runtime?
}

TEST(CircuitSimTest, ApproximationByFidelityInSimulator) {
    auto quantumComputation = std::make_unique<qc::QuantumComputation>(3);
    quantumComputation->emplace_back<qc::StandardOperation>(3, 0, qc::H);
    quantumComputation->emplace_back<qc::StandardOperation>(3, 1, qc::H);
    quantumComputation->emplace_back<qc::StandardOperation>(3, qc::Controls{qc::Control{0}, qc::Control{1}}, 2, qc::X);

    quantumComputation->emplace_back<qc::StandardOperation>(3, 1, qc::I); // some dummy operations
    quantumComputation->emplace_back<qc::StandardOperation>(3, 1, qc::I);

    CircuitSimulator ddsim(std::move(quantumComputation), ApproximationInfo(0.3, 1, ApproximationInfo::FidelityDriven));
    ddsim.simulate(1);

    ASSERT_EQ(ddsim.getActiveNodeCount(), 3);
    ASSERT_DOUBLE_EQ(std::stod(ddsim.additionalStatistics()["final_fidelity"]), 0.5);
}

TEST(CircuitSimTest, GRCS4x4Test) {
    {
        CircuitSimulator ddsim(std::make_unique<qc::QuantumComputation>("circuits/inst_4x4_10_0.txt"));
        auto             m = ddsim.simulate(100);
        EXPECT_GT(m.size(), 0);
        ddsim.dd->cn.complexTable.printStatistics();
    }
    {
        CircuitSimulator ddsim(std::make_unique<qc::QuantumComputation>("circuits/inst_4x4_10_1.txt"));
        auto             m = ddsim.simulate(100);
        EXPECT_GT(m.size(), 0);
        ddsim.dd->cn.complexTable.printStatistics();
    }
    {
        CircuitSimulator ddsim(std::make_unique<qc::QuantumComputation>("circuits/inst_4x4_10_2.txt"));
        auto             m = ddsim.simulate(100);
        EXPECT_GT(m.size(), 0);
        ddsim.dd->cn.complexTable.printStatistics();
    }
}

TEST(CircuitSimTest, TestingProperties) {
    auto quantumComputation = std::make_unique<qc::QuantumComputation>(3);
    quantumComputation->emplace_back<qc::StandardOperation>(3, 0, qc::H);
    quantumComputation->emplace_back<qc::StandardOperation>(3, 1, qc::H);
    quantumComputation->emplace_back<qc::StandardOperation>(3, qc::Controls{qc::Control{0}, qc::Control{1}}, 2, qc::X);
    CircuitSimulator ddsim(std::move(quantumComputation), ApproximationInfo(1, 1, ApproximationInfo::FidelityDriven), 1);
    ddsim.simulate(1);

    EXPECT_EQ(ddsim.getActiveNodeCount(), 6);
    EXPECT_EQ(ddsim.getMaxMatrixNodeCount(), 0);
    EXPECT_EQ(ddsim.getMatrixActiveNodeCount(), 0);
    EXPECT_EQ(ddsim.countNodesFromRoot(), 7);
}

TEST(CircuitSimTest, ApproximationTest) {
    // the following creates a state where the first qubit has a <2% probability of being 1
    auto qc = std::make_unique<qc::QuantumComputation>(2);
    qc->h(0);
    qc->ry(1, qc::Control{0}, qc::PI / 8);

    // approximating the state with fidelity 0.98 should allow to eliminate the 1-successor of the first qubit
    CircuitSimulator ddsim(std::move(qc), ApproximationInfo(0.98, 2, ApproximationInfo::FidelityDriven));
    ddsim.simulate(4096);
    const auto vec = ddsim.getVectorComplex();
    EXPECT_EQ(abs(vec[2]), 0);
    EXPECT_EQ(abs(vec[3]), 0);
}

<<<<<<< HEAD
TEST(CircuitSimTest, expectationValueLocalOperators) {
    const std::size_t maxQubits = 3;
    for (std::size_t nrQubits = 1; nrQubits < maxQubits; ++nrQubits) {
        auto             qc = std::make_unique<qc::QuantumComputation>(nrQubits);
        CircuitSimulator ddsim(std::move(qc));
        for (qc::Qubit site = 0; site < nrQubits; ++site) {
            auto xObservable = qc::QuantumComputation(nrQubits);
            xObservable.x(site);
            EXPECT_EQ(ddsim.expectationValue(xObservable), 0);
            auto zObservable = qc::QuantumComputation(nrQubits);
            zObservable.z(site);
            EXPECT_EQ(ddsim.expectationValue(zObservable), 1);
            auto hObservable = qc::QuantumComputation(nrQubits);
            hObservable.h(site);
            EXPECT_EQ(ddsim.expectationValue(hObservable), dd::SQRT2_2);
        }
    }
}

TEST(CircuitSimTest, expectationValueGlobalOperators) {
    const std::size_t maxQubits = 3;
    for (std::size_t nrQubits = 1; nrQubits < maxQubits; ++nrQubits) {
        auto             qc = std::make_unique<qc::QuantumComputation>(nrQubits);
        CircuitSimulator ddsim(std::move(qc));
        auto             xObservable = qc::QuantumComputation(nrQubits);
        auto             zObservable = qc::QuantumComputation(nrQubits);
        auto             hObservable = qc::QuantumComputation(nrQubits);
        for (qc::Qubit site = 0; site < nrQubits; ++site) {
            xObservable.x(site);
            zObservable.z(site);
            hObservable.h(site);
        }
        EXPECT_EQ(ddsim.expectationValue(xObservable), 0);
        EXPECT_EQ(ddsim.expectationValue(zObservable), 1);
        EXPECT_EQ(ddsim.expectationValue(hObservable), std::pow(dd::SQRT2_2, nrQubits));
    }
=======
TEST(CircuitSimTest, ToleranceTest) {
    // A small test to make sure that setting and getting the tolerance works
    auto             qc = std::make_unique<qc::QuantumComputation>(2);
    CircuitSimulator ddsim(std::move(qc));
    const auto       tolerance = ddsim.getTolerance();
    EXPECT_EQ(tolerance, dd::ComplexTable<>::tolerance());
    const auto newTolerance = 0.1;
    ddsim.setTolerance(newTolerance);
    EXPECT_EQ(ddsim.getTolerance(), newTolerance);
    EXPECT_EQ(dd::ComplexTable<>::tolerance(), newTolerance);
    ddsim.setTolerance(tolerance);
    EXPECT_EQ(ddsim.getTolerance(), tolerance);
    EXPECT_EQ(dd::ComplexTable<>::tolerance(), tolerance);
>>>>>>> d2191937
}<|MERGE_RESOLUTION|>--- conflicted
+++ resolved
@@ -259,7 +259,6 @@
     EXPECT_EQ(abs(vec[3]), 0);
 }
 
-<<<<<<< HEAD
 TEST(CircuitSimTest, expectationValueLocalOperators) {
     const std::size_t maxQubits = 3;
     for (std::size_t nrQubits = 1; nrQubits < maxQubits; ++nrQubits) {
@@ -296,7 +295,8 @@
         EXPECT_EQ(ddsim.expectationValue(zObservable), 1);
         EXPECT_EQ(ddsim.expectationValue(hObservable), std::pow(dd::SQRT2_2, nrQubits));
     }
-=======
+}
+
 TEST(CircuitSimTest, ToleranceTest) {
     // A small test to make sure that setting and getting the tolerance works
     auto             qc = std::make_unique<qc::QuantumComputation>(2);
@@ -310,5 +310,4 @@
     ddsim.setTolerance(tolerance);
     EXPECT_EQ(ddsim.getTolerance(), tolerance);
     EXPECT_EQ(dd::ComplexTable<>::tolerance(), tolerance);
->>>>>>> d2191937
 }