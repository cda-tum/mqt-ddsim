--- conflicted
+++ resolved
@@ -22,15 +22,6 @@
 endmacro()
 
 package_add_test(${PROJECT_NAME}_test
-<<<<<<< HEAD
-        ${CMAKE_CURRENT_SOURCE_DIR}/test_circuit_sim.cpp
-        ${CMAKE_CURRENT_SOURCE_DIR}/test_shor_sim.cpp
-        ${CMAKE_CURRENT_SOURCE_DIR}/test_fast_shor_sim.cpp
-        ${CMAKE_CURRENT_SOURCE_DIR}/test_grover_sim.cpp
-        ${CMAKE_CURRENT_SOURCE_DIR}/test_stoch_noise_sim.cpp
-        ${CMAKE_CURRENT_SOURCE_DIR}/test_det_noise_sim.cpp
-        )
-=======
                  ${CMAKE_CURRENT_SOURCE_DIR}/test_circuit_sim.cpp
                  ${CMAKE_CURRENT_SOURCE_DIR}/test_shor_sim.cpp
                  ${CMAKE_CURRENT_SOURCE_DIR}/test_fast_shor_sim.cpp
@@ -38,7 +29,6 @@
                  ${CMAKE_CURRENT_SOURCE_DIR}/test_hybridsim.cpp
                  ${CMAKE_CURRENT_SOURCE_DIR}/test_stoch_noise_sim.cpp
                  )
->>>>>>> dee0f321
 
 add_custom_command(TARGET ${PROJECT_NAME}_test
         POST_BUILD
