#ifndef DDSIM_CIRCUITSIMULATOR_HPP
#define DDSIM_CIRCUITSIMULATOR_HPP

#include "QuantumComputation.hpp"
#include "Simulator.hpp"

#include <cstddef>
#include <istream>
#include <map>
#include <memory>
#include <stdexcept>
#include <string>

struct ApproximationInfo {
    enum ApproximationWhen {
        FidelityDriven,
        MemoryDriven
    };

    ApproximationInfo(double step_fidelity, unsigned int step_number, ApproximationWhen approx_when):
        step_fidelity(step_fidelity), step_number(step_number), approx_when(approx_when) {
    }

    friend std::istream& operator>>(std::istream& in, ApproximationWhen& when) {
        std::string token;
        in >> token;

        if (token == "fidelity") {
            when = FidelityDriven;
        } else if (token == "memory") {
            when = MemoryDriven;
        } else {
            throw std::runtime_error("Unknown approximation method '" + token + "'.");
        }

        return in;
    }

    const double            step_fidelity;
    const unsigned int      step_number;
    const ApproximationWhen approx_when;
};

class CircuitSimulator: public Simulator {
public:
    explicit CircuitSimulator(std::unique_ptr<qc::QuantumComputation>&& qc_):
        qc(std::move(qc_)), approx_info(ApproximationInfo(1.0, 1, ApproximationInfo::FidelityDriven)) {
        dd->resize(qc->getNqubits());
    }

    CircuitSimulator(std::unique_ptr<qc::QuantumComputation>&& qc_, const ApproximationInfo approx_info):
        qc(std::move(qc_)), approx_info(approx_info) {
        dd->resize(qc->getNqubits());
    }

    CircuitSimulator(std::unique_ptr<qc::QuantumComputation>&& qc_, const ApproximationInfo approx_info,
                     const unsigned long long seed):
        Simulator(seed),
        qc(std::move(qc_)), approx_info(approx_info) {
    }

    std::map<std::string, std::size_t> Simulate(unsigned int shots) override;

    std::map<std::string, std::string> AdditionalStatistics() override {
        return {
                {"step_fidelity", std::to_string(approx_info.step_fidelity)},
                {"approximation_runs", std::to_string(approximation_runs)},
                {"final_fidelity", std::to_string(final_fidelity)},
                {"single_shots", std::to_string(single_shots)},
        };
    };

    [[nodiscard]] dd::QubitCount getNumberOfQubits() const override { return qc->getNqubits(); };

    [[nodiscard]] std::size_t getNumberOfOps() const override { return qc->getNops(); };

    [[nodiscard]] std::string getName() const override { return qc->getName(); };

<<<<<<< HEAD
protected:
    std::unique_ptr<qc::QuantumComputation>& qc;
    std::size_t                              single_shots{0};
=======
private:
    std::unique_ptr<qc::QuantumComputation> qc;
    std::size_t                             single_shots{0};
>>>>>>> 528268e8

    const ApproximationInfo approx_info;
    std::size_t             approximation_runs{0};
    long double             final_fidelity{1.0L};

    std::map<std::size_t, bool> single_shot(bool ignore_nonunitaries);
};

#endif //DDSIM_CIRCUITSIMULATOR_HPP<|MERGE_RESOLUTION|>--- conflicted
+++ resolved
@@ -76,15 +76,10 @@
 
     [[nodiscard]] std::string getName() const override { return qc->getName(); };
 
-<<<<<<< HEAD
+
 protected:
-    std::unique_ptr<qc::QuantumComputation>& qc;
-    std::size_t                              single_shots{0};
-=======
-private:
     std::unique_ptr<qc::QuantumComputation> qc;
     std::size_t                             single_shots{0};
->>>>>>> 528268e8
 
     const ApproximationInfo approx_info;
     std::size_t             approximation_runs{0};
