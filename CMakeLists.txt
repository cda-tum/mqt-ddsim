--- conflicted
+++ resolved
@@ -45,18 +45,12 @@
 
 add_subdirectory(src)
 
-<<<<<<< HEAD
-option(BUILD_DDSIM_TESTS "Also build tests and benchmarks for DDSIM project"
-       OFF)
-
-=======
 option(BUILD_MQT_DDSIM_TESTS "Also build tests for the MQT DDSIM project" ON)
 if(BUILD_MQT_DDSIM_TESTS)
->>>>>>> a93bb590
   enable_testing()
   include(GoogleTest)
   add_subdirectory(test)
-
+endif()
 
 if(CMAKE_PROJECT_NAME STREQUAL PROJECT_NAME)
   check_submodule_present(cxxopts)
