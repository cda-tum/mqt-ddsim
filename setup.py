--- conflicted
+++ resolved
@@ -49,11 +49,8 @@
             cpus = os.cpu_count()
             if cpus is None:
                 cpus = 2
-<<<<<<< HEAD
-            build_args += ['--', '-j' + str(cpus)]
-=======
             build_args += ['--', f'-j{cpus}']
->>>>>>> 22e7aece
+
 
         env = os.environ.copy()
         env['CXXFLAGS'] = '{} -DVERSION_INFO=\\"{}\\"'.format(env.get('CXXFLAGS', ''),
