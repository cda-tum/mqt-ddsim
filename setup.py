--- conflicted
+++ resolved
@@ -51,7 +51,6 @@
                 cpus = 2
             build_args += ['--', f'-j{cpus}']
 
-
         env = os.environ.copy()
         env['CXXFLAGS'] = '{} -DVERSION_INFO=\\"{}\\"'.format(env.get('CXXFLAGS', ''),
                                                               self.distribution.get_version())
@@ -96,11 +95,8 @@
         'Source': 'https://github.com/iic-jku/ddsim/',
         'Tracker': 'https://github.com/iic-jku/ddsim/issues',
         'Research': 'https://iic.jku.at/eda/research/quantum_simulation/',
-<<<<<<< HEAD
     },
     extras_require={
         "tnflow": ["sparse", "opt-einsum", "quimb", "pandas", "numpy", "cotengra @ https://github.com/jcmgray/cotengra/archive/refs/heads/master.zip"]
-=======
->>>>>>> 5c796fc5
     }
 )