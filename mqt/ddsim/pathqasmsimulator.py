--- conflicted
+++ resolved
@@ -12,15 +12,11 @@
 from qiskit.result.models import ExperimentResult, ExperimentResultData
 from qiskit.transpiler import Target
 
-from mqt.ddism.target import DDSIMTargetBuilder
 from mqt.ddsim import PathCircuitSimulator, PathSimulatorConfiguration, PathSimulatorMode, __version__
+from mqt.ddsim.job import DDSIMJob
 from mqt.ddsim.header import DDSIMHeaderBuilder
-<<<<<<< HEAD
 from mqt.ddsim.target import DDSIMTargetBuilder
-=======
-from mqt.ddsim.job import DDSIMJob
-
->>>>>>> 812d7c24
+
 
 def read_tensor_network_file(filename):
     import numpy as np
