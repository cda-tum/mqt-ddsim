--- conflicted
+++ resolved
@@ -16,11 +16,7 @@
 
     Args:
         func (callable): test function to be decorated.
-<<<<<<< HEAD
-        
-=======
 
->>>>>>> c6f95af3
     Returns:
         callable: the decorated function.
     """
@@ -44,11 +40,7 @@
 
     _executor = futures.ThreadPoolExecutor(max_workers=1)
 
-<<<<<<< HEAD
     def __init__(self, backend: Backend, job_id: str, fn, experiments: list[QuantumCircuit], **args) -> None:
-=======
-    def __init__(self, backend, job_id, fn, qobj_experiment, **args) -> None:
->>>>>>> c6f95af3
         super().__init__(backend, job_id)
         self._fn = fn
         self._experiments = experiments
