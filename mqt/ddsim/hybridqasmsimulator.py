"""Backend for DDSIM Hybrid Schrodinger-Feynman Simulator."""
from __future__ import annotations

import logging
import time
import uuid
import warnings
from math import log2

from qiskit import QiskitError, QuantumCircuit
from qiskit.compiler import assemble
from qiskit.providers import BackendV1, Options
from qiskit.providers.models import BackendConfiguration, BackendStatus
from qiskit.qobj import PulseQobj, QasmQobj, QasmQobjExperiment, Qobj
from qiskit.result import Result
from qiskit.utils.multiprocessing import local_hardware_info

from mqt.ddsim import HybridCircuitSimulator, HybridMode, __version__
from mqt.ddsim.error import DDSIMError
from mqt.ddsim.job import DDSIMJob

logger = logging.getLogger(__name__)


class HybridQasmSimulatorBackend(BackendV1):
    """Python interface to MQT DDSIM Hybrid Schrodinger-Feynman Simulator."""

    SHOW_STATE_VECTOR = False

    @classmethod
    def _default_options(cls) -> Options:
        return Options(
            shots=None,
            parameter_binds=None,
            simulator_seed=None,
            mode="amplitude",
            nthreads=local_hardware_info()["cpus"],
        )

    def __init__(self, configuration=None, provider=None) -> None:
        conf = {
            "backend_name": "hybrid_qasm_simulator",
            "backend_version": __version__,
            "url": "https://github.com/cda-tum/mqt-ddsim",
            "simulator": True,
            "local": True,
            "description": "MQT DDSIM Hybrid Schrodinger-Feynman C++ simulator",
            "basis_gates": [
                "gphase",
                "id",
                "u0",
                "u1",
                "u2",
                "u3",
                "cu3",
                "x",
                "cx",
                "y",
                "cy",
                "z",
                "cz",
                "h",
                "ch",
                "s",
                "sdg",
                "t",
                "tdg",
                "rx",
                "crx",
                "ry",
                "cry",
                "rz",
                "crz",
                "p",
                "cp",
                "cu1",
                "sx",
                "csx",
                "sxdg",
                # 'swap', 'cswap', 'iswap',
                "snapshot",
            ],
            "memory": False,
            "n_qubits": 128,
            "coupling_map": None,
            "conditional": False,
            "max_shots": 1000000000,
            "open_pulse": False,
            "gates": [],
        }
        super().__init__(configuration=configuration or BackendConfiguration.from_dict(conf), provider=provider)

    def run(self, quantum_circuits: QuantumCircuit | list[QuantumCircuit], **options):
        if isinstance(quantum_circuits, (QasmQobj, PulseQobj)):
            msg = "QasmQobj and PulseQobj are not supported."
            raise QiskitError(msg)

        if not isinstance(quantum_circuits, list):
            quantum_circuits = [quantum_circuits]

        out_options = {}
        for key in options:
            if not hasattr(self.options, key):
                warnings.warn("Option %s is not used by this backend" % key, UserWarning, stacklevel=2)
            else:
                out_options[key] = options[key]
        circuit_qobj = assemble(quantum_circuits, self, **out_options)

        job_id = str(uuid.uuid4())
        local_job = DDSIMJob(self, job_id, self._run_job, circuit_qobj, **options)
        local_job.submit()
        return local_job

    def _run_job(self, job_id, qobj_instance: Qobj, **options):
        self._validate(qobj_instance)

        start = time.time()
        result_list = [self.run_experiment(qobj_exp, **options) for qobj_exp in qobj_instance.experiments]
        end = time.time()

        result = {
            "backend_name": self.configuration().backend_name,
            "backend_version": self.configuration().backend_version,
            "qobj_id": qobj_instance.qobj_id,
            "job_id": job_id,
            "results": result_list,
            "status": "COMPLETED",
            "success": True,
            "time_taken": (end - start),
            "header": qobj_instance.header.to_dict(),
        }
        return Result.from_dict(result)

    def run_experiment(self, qobj_experiment: QasmQobjExperiment, **options):
        start_time = time.time()
        seed = options.get("seed", -1)
        mode = options.get("mode", "amplitude")
        nthreads = int(options.get("nthreads", local_hardware_info()["cpus"]))
        if mode == "amplitude":
            hybrid_mode = HybridMode.amplitude
            max_qubits = int(log2(local_hardware_info()["memory"] * (1024**3) / 16))
            algorithm_qubits = qobj_experiment.header.n_qubits
            if algorithm_qubits > max_qubits:
                msg = "Not enough memory available to simulate the circuit even on a single thread"
                raise DDSIMError(msg)
            qubit_diff = max_qubits - algorithm_qubits
            nthreads = int(min(2**qubit_diff, nthreads))
        elif mode == "dd":
            hybrid_mode = HybridMode.DD
        else:
            msg = f"Simulation mode{mode} not supported by hybrid simulator. Available modes are 'amplitude' and 'dd'."
            raise DDSIMError(msg)

        sim = HybridCircuitSimulator(qobj_experiment, seed=seed, mode=hybrid_mode, nthreads=nthreads)

        shots = options.get("shots", 1024)
        if self.SHOW_STATE_VECTOR and shots > 0:
            logger.info(
                "Statevector can only be shown if shots == 0 when using the amplitude hybrid simulation mode. Setting shots=0."
            )
            shots = 0

        counts = sim.simulate(shots)
        end_time = time.time()
        counts_hex = {hex(int(result, 2)): count for result, count in counts.items()}

        result = {
            "header": qobj_experiment.header.to_dict(),
            "name": qobj_experiment.header.name,
            "status": "DONE",
            "time_taken": end_time - start_time,
            "seed": seed,
            "mode": mode,
            "nthreads": nthreads,
            "shots": shots,
            "data": {"counts": counts_hex},
            "success": True,
        }
        if self.SHOW_STATE_VECTOR:
            if sim.get_mode() == HybridMode.DD:
                result["data"]["statevector"] = sim.get_vector()
            else:
                result["data"]["statevector"] = sim.get_final_amplitudes()

        return result

    def _validate(self, _quantum_circuit):
        return

    def status(self):
        """Return backend status.
<<<<<<< HEAD
        
=======

>>>>>>> c6f95af3
        Returns:
            BackendStatus: the status of the backend.
        """
        return BackendStatus(
            backend_name=self.name(),
            backend_version=self.configuration().backend_version,
            operational=True,
            pending_jobs=0,
            status_msg="",
        )<|MERGE_RESOLUTION|>--- conflicted
+++ resolved
@@ -189,11 +189,7 @@
 
     def status(self):
         """Return backend status.
-<<<<<<< HEAD
-        
-=======
-
->>>>>>> c6f95af3
+
         Returns:
             BackendStatus: the status of the backend.
         """
