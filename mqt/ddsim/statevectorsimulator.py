"""Backend for DDSIM."""
from __future__ import annotations

from mqt.ddsim.qasmsimulator import QasmSimulatorBackend


class StatevectorSimulatorBackend(QasmSimulatorBackend):
    """Python interface to MQT DDSIM."""

    SHOW_STATE_VECTOR = True

<<<<<<< HEAD
    def __init__(self) -> None:
        super().__init__()
        self.name = "statevector_simulator"
        self.description = "MQT DDSIM Statevector Simulator"
=======
    def __init__(self, configuration=None, provider=None) -> None:
        conf = {
            "backend_name": "statevector_simulator",
            "backend_version": __version__,
            "url": "https://github.com/cda-tum/mqt-ddsim",
            "simulator": True,
            "local": True,
            "description": "MQT DDSIM C++ simulator",
            "basis_gates": [
                "gphase",
                "id",
                "u0",
                "u1",
                "u2",
                "u3",
                "cu3",
                "x",
                "cx",
                "ccx",
                "mcx_gray",
                "mcx_recursive",
                "mcx_vchain",
                "y",
                "cy",
                "z",
                "cz",
                "h",
                "ch",
                "s",
                "sdg",
                "t",
                "tdg",
                "rx",
                "crx",
                "mcrx",
                "ry",
                "cry",
                "mcry",
                "rz",
                "crz",
                "mcrz",
                "p",
                "cp",
                "cu1",
                "mcphase",
                "sx",
                "csx",
                "sxdg",
                "swap",
                "cswap",
                "iswap",
                "dcx",
                "ecr",
                "rxx",
                "ryy",
                "rzz",
                "rzx",
                "xx_minus_yy",
                "xx_plus_yy",
                "snapshot",
            ],
            "memory": False,
            "n_qubits": 64,
            "coupling_map": None,
            "conditional": False,
            "max_shots": 1000000000,
            "open_pulse": False,
            "gates": [],
        }
        super().__init__(configuration=configuration or BackendConfiguration.from_dict(conf), provider=provider)

    def _validate(self, _quantum_circuit):
        return
>>>>>>> c6f95af3
<|MERGE_RESOLUTION|>--- conflicted
+++ resolved
@@ -9,83 +9,7 @@
 
     SHOW_STATE_VECTOR = True
 
-<<<<<<< HEAD
     def __init__(self) -> None:
         super().__init__()
         self.name = "statevector_simulator"
-        self.description = "MQT DDSIM Statevector Simulator"
-=======
-    def __init__(self, configuration=None, provider=None) -> None:
-        conf = {
-            "backend_name": "statevector_simulator",
-            "backend_version": __version__,
-            "url": "https://github.com/cda-tum/mqt-ddsim",
-            "simulator": True,
-            "local": True,
-            "description": "MQT DDSIM C++ simulator",
-            "basis_gates": [
-                "gphase",
-                "id",
-                "u0",
-                "u1",
-                "u2",
-                "u3",
-                "cu3",
-                "x",
-                "cx",
-                "ccx",
-                "mcx_gray",
-                "mcx_recursive",
-                "mcx_vchain",
-                "y",
-                "cy",
-                "z",
-                "cz",
-                "h",
-                "ch",
-                "s",
-                "sdg",
-                "t",
-                "tdg",
-                "rx",
-                "crx",
-                "mcrx",
-                "ry",
-                "cry",
-                "mcry",
-                "rz",
-                "crz",
-                "mcrz",
-                "p",
-                "cp",
-                "cu1",
-                "mcphase",
-                "sx",
-                "csx",
-                "sxdg",
-                "swap",
-                "cswap",
-                "iswap",
-                "dcx",
-                "ecr",
-                "rxx",
-                "ryy",
-                "rzz",
-                "rzx",
-                "xx_minus_yy",
-                "xx_plus_yy",
-                "snapshot",
-            ],
-            "memory": False,
-            "n_qubits": 64,
-            "coupling_map": None,
-            "conditional": False,
-            "max_shots": 1000000000,
-            "open_pulse": False,
-            "gates": [],
-        }
-        super().__init__(configuration=configuration or BackendConfiguration.from_dict(conf), provider=provider)
-
-    def _validate(self, _quantum_circuit):
-        return
->>>>>>> c6f95af3
+        self.description = "MQT DDSIM Statevector Simulator"