--- conflicted
+++ resolved
@@ -244,7 +244,6 @@
         counts = sim.simulate(options.get("shots", 1024))
         end_time = time.time()
         counts_hex = {hex(int(result, 2)): count for result, count in counts.items()}
-<<<<<<< HEAD
         
         qubit_labels = []
         clbit_labels = []
@@ -261,7 +260,6 @@
             for j in range(creg.size):
                 clbit_labels.append([creg.name, j])
 
-
         metadata = q_circ.metadata
         if metadata is None:
             metadata = {}
@@ -269,17 +267,6 @@
 
         header_dict = {"clbit_labels" : clbit_labels , "qubit_labels": qubit_labels , "creg_sizes": creg_sizes , "qreg_sizes": qreg_sizes , "n_qubits": q_circ.num_qubits, "memory_slots": q_circ.num_clbits, "name": q_circ.name, "global_phase": q_circ.global_phase, "metadata": metadata}
         
-=======
-
-        header_dict = {
-            "n_qubits": q_circ.num_qubits,
-            "memory_slots": q_circ.num_clbits,
-            "name": q_circ.name,
-            "global_phase": q_circ.global_phase,
-            "metadata": q_circ.metadata,
-        }
-
->>>>>>> 9c2354c5
         result = {
             "header": header_dict,
             "name": q_circ.name,
