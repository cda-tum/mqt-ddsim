"""Backend for DDSIM."""
from __future__ import annotations

from __future__ import annotations

import time
import uuid
<<<<<<< HEAD
=======
import warnings

from qiskit import QiskitError, QuantumCircuit
from qiskit.compiler import assemble
from qiskit.providers import BackendV1, Options
from qiskit.providers.models import BackendConfiguration, BackendStatus
from qiskit.qobj import PulseQobj, QasmQobj, QasmQobjExperiment, Qobj
from qiskit.result import Result
>>>>>>> c6f95af3

from qiskit import QuantumCircuit
from qiskit.providers import BackendV2, Options
from qiskit.result import Result
from qiskit.result.models import ExperimentResult, ExperimentResultData
from qiskit.transpiler import Target

from . import CircuitSimulator, __version__
from .header import DDSIMHeaderBuilder
from .job import DDSIMJob
from .target import DDSIMTargetBuilder


<<<<<<< HEAD
class QasmSimulatorBackend(BackendV2):
=======
class QasmSimulatorBackend(BackendV1):
>>>>>>> c6f95af3
    """Python interface to MQT DDSIM."""

    SHOW_STATE_VECTOR = False
    TARGET = Target(description="MQT DDSIM Simulator Target", num_qubits=128)

    @classmethod
    def _default_options(cls) -> Options:
        return Options(
            shots=None,
            parameter_binds=None,
            seed_simulator=None,
            approximation_step_fidelity=1.0,
            approximation_steps=0,
            approximation_strategy="fidelity",
        )

<<<<<<< HEAD
    def _initialize_target(self):
        DDSIMTargetBuilder.add_0q_gates(self.TARGET)
        DDSIMTargetBuilder.add_1q_gates(self.TARGET)
        DDSIMTargetBuilder.add_2q_gates(self.TARGET)
        DDSIMTargetBuilder.add_3q_gates(self.TARGET)
        DDSIMTargetBuilder.add_multi_qubit_gates(self.TARGET)
        DDSIMTargetBuilder.add_non_unitary_operations(self.TARGET)
        DDSIMTargetBuilder.add_barrier(self.TARGET)

    def __init__(self) -> None:
        super().__init__(name="qasm_simulator", description="MQT DDSIM QASM Simulator", backend_version=__version__)
        if len(self.TARGET.operations) == 0:
            self._initialize_target()

    @property
    def target(self):
        return self.TARGET

    @property
    def max_circuits(self):
        return None

    def run(self, quantum_circuits: QuantumCircuit | list[QuantumCircuit], **options) -> DDSIMJob:
        if isinstance(quantum_circuits, QuantumCircuit):
=======
    def __init__(self, configuration=None, provider=None) -> None:
        conf = {
            "backend_name": "qasm_simulator",
            "backend_version": __version__,
            "url": "https://github.com/cda-tum/mqt-ddsim",
            "simulator": True,
            "local": True,
            "description": "MQT DDSIM C++ simulator",
            "basis_gates": [
                "gphase",
                "id",
                "u0",
                "u1",
                "u2",
                "u3",
                "cu3",
                "x",
                "cx",
                "ccx",
                "mcx_gray",
                "mcx_recursive",
                "mcx_vchain",
                "y",
                "cy",
                "z",
                "cz",
                "h",
                "ch",
                "s",
                "sdg",
                "t",
                "tdg",
                "rx",
                "crx",
                "mcrx",
                "ry",
                "cry",
                "mcry",
                "rz",
                "crz",
                "mcrz",
                "p",
                "cp",
                "cu1",
                "mcphase",
                "sx",
                "csx",
                "sxdg",
                "swap",
                "cswap",
                "iswap",
                "dcx",
                "ecr",
                "rxx",
                "ryy",
                "rzz",
                "rzx",
                "xx_minus_yy",
                "xx_plus_yy",
                "snapshot",
            ],
            "memory": False,
            "n_qubits": 64,
            "coupling_map": None,
            "conditional": False,
            "max_shots": 1000000000,
            "open_pulse": False,
            "gates": [],
        }
        super().__init__(configuration=configuration or BackendConfiguration.from_dict(conf), provider=provider)

    def run(self, quantum_circuits: QuantumCircuit | list[QuantumCircuit], **options) -> DDSIMJob:
        if isinstance(quantum_circuits, (QasmQobj, PulseQobj)):
            msg = "QasmQobj and PulseQobj are not supported."
            raise QiskitError(msg)

        if not isinstance(quantum_circuits, list):
>>>>>>> c6f95af3
            quantum_circuits = [quantum_circuits]

        job_id = str(uuid.uuid4())
        local_job = DDSIMJob(self, job_id, self._run_job, quantum_circuits, **options)
        local_job.submit()
        return local_job

    def _run_job(self, job_id: int, quantum_circuits: list[QuantumCircuit], **options) -> Result:
        start = time.time()
        result_list = [self._run_experiment(q_circ, **options) for q_circ in quantum_circuits]
        end = time.time()

<<<<<<< HEAD
        return Result(
            backend_name=self.name,
            backend_version=self.backend_version,
            qobj_id=None,
            job_id=job_id,
            success=all(res.success for res in result_list),
            results=result_list,
            status="COMPLETED",
            time_taken=end - start,
        )

    def _run_experiment(self, qc: QuantumCircuit, **options) -> ExperimentResult:
=======
        result = {
            "backend_name": self.configuration().backend_name,
            "backend_version": self.configuration().backend_version,
            "qobj_id": qobj_instance.qobj_id,
            "job_id": job_id,
            "results": result_list,
            "status": "COMPLETED",
            "success": True,
            "time_taken": (end - start),
            "header": qobj_instance.header.to_dict(),
        }
        return Result.from_dict(result)

    def run_experiment(self, qobj_experiment: QasmQobjExperiment, **options) -> dict:
>>>>>>> c6f95af3
        start_time = time.time()
        approximation_step_fidelity = options.get("approximation_step_fidelity", 1.0)
        approximation_steps = options.get("approximation_steps", 1)
        approximation_strategy = options.get("approximation_strategy", "fidelity")
        seed = options.get("seed_simulator", -1)
        shots = options.get("shots", 1024)

        sim = CircuitSimulator(
            qc,
            approximation_step_fidelity=approximation_step_fidelity,
            approximation_steps=approximation_steps,
            approximation_strategy=approximation_strategy,
            seed=seed,
        )
        counts = sim.simulate(shots=shots)
        end_time = time.time()
<<<<<<< HEAD

        data = ExperimentResultData(
            counts={hex(int(result, 2)): count for result, count in counts.items()},
            statevector=None if not self.SHOW_STATE_VECTOR else sim.get_vector(),
            time_taken=end_time - start_time,
        )

        metadata = qc.metadata
        if metadata is None:
            metadata = {}

        return ExperimentResult(
            shots=shots,
            success=True,
            status="DONE",
            seed=seed,
            data=data,
            metadata=metadata,
            header=DDSIMHeaderBuilder.from_circ(qc),
=======
        counts_hex = {hex(int(result, 2)): count for result, count in counts.items()}

        result = {
            "header": qobj_experiment.header.to_dict(),
            "name": qobj_experiment.header.name,
            "status": "DONE",
            "time_taken": end_time - start_time,
            "seed": options.get("seed", -1),
            "shots": options.get("shots", 1024),
            "data": {"counts": counts_hex},
            "success": True,
        }
        if self.SHOW_STATE_VECTOR:
            result["data"]["statevector"] = sim.get_vector()
        return result

    def _validate(self, _quantum_circuit):
        return

    def status(self) -> BackendStatus:
        """Return backend status.

        Returns:
            BackendStatus: the status of the backend.
        """
        return BackendStatus(
            backend_name=self.name(),
            backend_version=self.configuration().backend_version,
            operational=True,
            pending_jobs=0,
            status_msg="",
>>>>>>> c6f95af3
        )<|MERGE_RESOLUTION|>--- conflicted
+++ resolved
@@ -5,17 +5,6 @@
 
 import time
 import uuid
-<<<<<<< HEAD
-=======
-import warnings
-
-from qiskit import QiskitError, QuantumCircuit
-from qiskit.compiler import assemble
-from qiskit.providers import BackendV1, Options
-from qiskit.providers.models import BackendConfiguration, BackendStatus
-from qiskit.qobj import PulseQobj, QasmQobj, QasmQobjExperiment, Qobj
-from qiskit.result import Result
->>>>>>> c6f95af3
 
 from qiskit import QuantumCircuit
 from qiskit.providers import BackendV2, Options
@@ -29,11 +18,7 @@
 from .target import DDSIMTargetBuilder
 
 
-<<<<<<< HEAD
 class QasmSimulatorBackend(BackendV2):
-=======
-class QasmSimulatorBackend(BackendV1):
->>>>>>> c6f95af3
     """Python interface to MQT DDSIM."""
 
     SHOW_STATE_VECTOR = False
@@ -50,7 +35,6 @@
             approximation_strategy="fidelity",
         )
 
-<<<<<<< HEAD
     def _initialize_target(self):
         DDSIMTargetBuilder.add_0q_gates(self.TARGET)
         DDSIMTargetBuilder.add_1q_gates(self.TARGET)
@@ -75,85 +59,6 @@
 
     def run(self, quantum_circuits: QuantumCircuit | list[QuantumCircuit], **options) -> DDSIMJob:
         if isinstance(quantum_circuits, QuantumCircuit):
-=======
-    def __init__(self, configuration=None, provider=None) -> None:
-        conf = {
-            "backend_name": "qasm_simulator",
-            "backend_version": __version__,
-            "url": "https://github.com/cda-tum/mqt-ddsim",
-            "simulator": True,
-            "local": True,
-            "description": "MQT DDSIM C++ simulator",
-            "basis_gates": [
-                "gphase",
-                "id",
-                "u0",
-                "u1",
-                "u2",
-                "u3",
-                "cu3",
-                "x",
-                "cx",
-                "ccx",
-                "mcx_gray",
-                "mcx_recursive",
-                "mcx_vchain",
-                "y",
-                "cy",
-                "z",
-                "cz",
-                "h",
-                "ch",
-                "s",
-                "sdg",
-                "t",
-                "tdg",
-                "rx",
-                "crx",
-                "mcrx",
-                "ry",
-                "cry",
-                "mcry",
-                "rz",
-                "crz",
-                "mcrz",
-                "p",
-                "cp",
-                "cu1",
-                "mcphase",
-                "sx",
-                "csx",
-                "sxdg",
-                "swap",
-                "cswap",
-                "iswap",
-                "dcx",
-                "ecr",
-                "rxx",
-                "ryy",
-                "rzz",
-                "rzx",
-                "xx_minus_yy",
-                "xx_plus_yy",
-                "snapshot",
-            ],
-            "memory": False,
-            "n_qubits": 64,
-            "coupling_map": None,
-            "conditional": False,
-            "max_shots": 1000000000,
-            "open_pulse": False,
-            "gates": [],
-        }
-        super().__init__(configuration=configuration or BackendConfiguration.from_dict(conf), provider=provider)
-
-    def run(self, quantum_circuits: QuantumCircuit | list[QuantumCircuit], **options) -> DDSIMJob:
-        if isinstance(quantum_circuits, (QasmQobj, PulseQobj)):
-            msg = "QasmQobj and PulseQobj are not supported."
-            raise QiskitError(msg)
-
-        if not isinstance(quantum_circuits, list):
->>>>>>> c6f95af3
             quantum_circuits = [quantum_circuits]
 
         job_id = str(uuid.uuid4())
@@ -166,7 +71,7 @@
         result_list = [self._run_experiment(q_circ, **options) for q_circ in quantum_circuits]
         end = time.time()
 
-<<<<<<< HEAD
+
         return Result(
             backend_name=self.name,
             backend_version=self.backend_version,
@@ -179,22 +84,7 @@
         )
 
     def _run_experiment(self, qc: QuantumCircuit, **options) -> ExperimentResult:
-=======
-        result = {
-            "backend_name": self.configuration().backend_name,
-            "backend_version": self.configuration().backend_version,
-            "qobj_id": qobj_instance.qobj_id,
-            "job_id": job_id,
-            "results": result_list,
-            "status": "COMPLETED",
-            "success": True,
-            "time_taken": (end - start),
-            "header": qobj_instance.header.to_dict(),
-        }
-        return Result.from_dict(result)
 
-    def run_experiment(self, qobj_experiment: QasmQobjExperiment, **options) -> dict:
->>>>>>> c6f95af3
         start_time = time.time()
         approximation_step_fidelity = options.get("approximation_step_fidelity", 1.0)
         approximation_steps = options.get("approximation_steps", 1)
@@ -211,7 +101,6 @@
         )
         counts = sim.simulate(shots=shots)
         end_time = time.time()
-<<<<<<< HEAD
 
         data = ExperimentResultData(
             counts={hex(int(result, 2)): count for result, count in counts.items()},
@@ -231,37 +120,4 @@
             data=data,
             metadata=metadata,
             header=DDSIMHeaderBuilder.from_circ(qc),
-=======
-        counts_hex = {hex(int(result, 2)): count for result, count in counts.items()}
-
-        result = {
-            "header": qobj_experiment.header.to_dict(),
-            "name": qobj_experiment.header.name,
-            "status": "DONE",
-            "time_taken": end_time - start_time,
-            "seed": options.get("seed", -1),
-            "shots": options.get("shots", 1024),
-            "data": {"counts": counts_hex},
-            "success": True,
-        }
-        if self.SHOW_STATE_VECTOR:
-            result["data"]["statevector"] = sim.get_vector()
-        return result
-
-    def _validate(self, _quantum_circuit):
-        return
-
-    def status(self) -> BackendStatus:
-        """Return backend status.
-
-        Returns:
-            BackendStatus: the status of the backend.
-        """
-        return BackendStatus(
-            backend_name=self.name(),
-            backend_version=self.configuration().backend_version,
-            operational=True,
-            pending_jobs=0,
-            status_msg="",
->>>>>>> c6f95af3
         )