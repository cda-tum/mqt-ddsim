/*
 * This file is part of MQT DDSIM library which is released under the MIT license.
 * See file README.md or go to https://iic.jku.at/eda/research/quantum/ for more information.
 */
// clang-format off
#include "CircuitSimulator.hpp"
#include "HybridSchrodingerFeynmanSimulator.hpp"
#include "PathSimulator.hpp"
#include "UnitarySimulator.hpp"
#include "qiskit/QasmQobjExperiment.hpp"
#include "qiskit/QuantumCircuit.hpp"

#include <pybind11/numpy.h>
#include <pybind11/pybind11.h>
#include <pybind11/stl.h>

#include <memory>
// clang-format on

namespace py = pybind11;
using namespace pybind11::literals;

static qc::QuantumComputation importCircuit(const py::object& circ) {
    const py::object quantumCircuit =
            py::module::import("qiskit").attr("QuantumCircuit");
    const py::object pyQasmQobjExperiment =
            py::module::import("qiskit.qobj").attr("QasmQobjExperiment");

    auto qc = qc::QuantumComputation();

    if (py::isinstance<py::str>(circ)) {
        const auto file = circ.cast<std::string>();
        qc.import(file);
    } else if (py::isinstance(circ, quantumCircuit)) {
        qc::qiskit::QuantumCircuit::import(qc, circ);
    } else if (py::isinstance(circ, pyQasmQobjExperiment)) {
        qc::qiskit::QasmQobjExperiment::import(qc, circ);
    } else {
        throw std::runtime_error(
                "PyObject is neither py::str, QuantumCircuit, nor QasmQobjExperiment");
    }

    return qc;
}

template<class Simulator, typename... Args>
std::unique_ptr<Simulator> constructSimulator(const py::object&  circ,
                                              const double       stepFidelity,
                                              const unsigned int stepNumber,
                                              const std::string& approximationStrategy,
                                              const std::int64_t seed,
                                              Args&&... args) {
    auto       qc     = std::make_unique<qc::QuantumComputation>(importCircuit(circ));
    const auto approx = ApproximationInfo{stepFidelity, stepNumber, ApproximationInfo::fromString(approximationStrategy)};
    if constexpr (std::is_same_v<Simulator, PathSimulator<>>) {
        return std::make_unique<Simulator>(std::move(qc),
                                           std::forward<Args>(args)...);
    } else {
        if (seed < 0) {
            return std::make_unique<Simulator>(std::move(qc),
                                               approx,
                                               std::forward<Args>(args)...);
        }
        return std::make_unique<Simulator>(std::move(qc),
                                           approx,
                                           seed,
                                           std::forward<Args>(args)...);
    }
}

template<class Simulator, typename... Args>
std::unique_ptr<Simulator> constructSimulatorWithoutSeed(const py::object& circ, Args&&... args) {
    return constructSimulator<Simulator>(circ, 1., 1, "fidelity", -1, std::forward<Args>(args)...);
}

void getNumpyMatrixRec(const qc::MatrixDD& e, const std::complex<dd::fp>& amp, std::size_t i, std::size_t j, std::size_t dim, std::complex<dd::fp>* mat) {
    // calculate new accumulated amplitude
    auto w = std::complex<dd::fp>{dd::CTEntry::val(e.w.r), dd::CTEntry::val(e.w.i)};
    auto c = amp * w;

    // base case
    if (e.isTerminal()) {
        mat[i * dim + j] = c; // NOLINT(cppcoreguidelines-pro-bounds-pointer-arithmetic)
        return;
    }

    const std::size_t x = i | (1 << e.p->v);
    const std::size_t y = j | (1 << e.p->v);

    // recursive case
    if (!e.p->e[0].w.approximatelyZero()) {
        getNumpyMatrixRec(e.p->e[0], c, i, j, dim, mat);
    }
    if (!e.p->e[1].w.approximatelyZero()) {
        getNumpyMatrixRec(e.p->e[1], c, i, y, dim, mat);
    }
    if (!e.p->e[2].w.approximatelyZero()) {
        getNumpyMatrixRec(e.p->e[2], c, x, j, dim, mat);
    }
    if (!e.p->e[3].w.approximatelyZero()) {
        getNumpyMatrixRec(e.p->e[3], c, x, y, dim, mat);
    }
}

template<class Config = dd::DDPackageConfig>
void getNumpyMatrix(UnitarySimulator<Config>& sim, py::array_t<std::complex<dd::fp>>& matrix) {
    const auto&     e            = sim.getConstructedDD();
    py::buffer_info matrixBuffer = matrix.request();
    auto*           dataPtr      = static_cast<std::complex<dd::fp>*>(matrixBuffer.ptr);
    const auto      rows         = matrixBuffer.shape[0];
    const auto      cols         = matrixBuffer.shape[1];
    if (rows != cols) {
        throw std::runtime_error("Provided matrix is not a square matrix.");
    }

    const std::size_t dim = 1 << (e.p->v + 1);
    if (static_cast<std::size_t>(rows) != dim) {
        throw std::runtime_error("Provided matrix does not have the right size.");
    }

    getNumpyMatrixRec(e, std::complex<dd::fp>{1.0, 0.0}, 0, 0, dim, dataPtr);
}

void dumpTensorNetwork(const py::object& circ, const std::string& filename) {
    const py::object quantumCircuit       = py::module::import("qiskit").attr("QuantumCircuit");
    const py::object pyQasmQobjExperiment = py::module::import("qiskit.qobj").attr("QasmQobjExperiment");

    std::unique_ptr<qc::QuantumComputation> qc = std::make_unique<qc::QuantumComputation>();

    if (py::isinstance<py::str>(circ)) {
        auto&& file1 = circ.cast<std::string>();
        qc->import(file1);
    } else if (py::isinstance(circ, quantumCircuit)) {
        qc::qiskit::QuantumCircuit::import(*qc, circ);
    } else if (py::isinstance(circ, pyQasmQobjExperiment)) {
        qc::qiskit::QasmQobjExperiment::import(*qc, circ);
    } else {
        throw std::runtime_error("PyObject is neither py::str, QuantumCircuit, nor QasmQobjExperiment");
    }
    std::ofstream ofs(filename);
    qc->dump(ofs, qc::Format::Tensor);
}

<<<<<<< HEAD
dd::fp expectationValue(CircuitSimulator<>& sim, const py::object& observable) {
    const auto observableCircuit = importCircuit(observable);
    return sim.expectationValue(observableCircuit);
=======
template<class Sim>
py::class_<Sim> createSimulator(py::module_ m, const std::string& name) {
    auto sim = py::class_<Sim>(m, name.c_str());
    sim.def("get_number_of_qubits", &Sim::getNumberOfQubits, "Get the number of qubits")
            .def("get_name", &Sim::getName, "Get the name of the simulator")
            .def("statistics", &Sim::additionalStatistics, "Get additional statistics provided by the simulator")
            .def("get_active_vector_node_count", &Sim::getActiveNodeCount, "Get the number of active vector nodes, i.e., the number of vector DD nodes in the unique table with a non-zero reference count.")
            .def("get_active_matrix_node_count", &Sim::getMatrixActiveNodeCount, "Get the number of active matrix nodes, i.e., the number of matrix DD nodes in the unique table with a non-zero reference count.")
            .def("get_max_vector_node_count", &Sim::getMaxNodeCount, "Get the maximum number of (active) vector nodes, i.e., the maximum number of vector DD nodes in the unique table at any point during the simulation.")
            .def("get_max_matrix_node_count", &Sim::getMaxMatrixNodeCount, "Get the maximum number of (active) matrix nodes, i.e., the maximum number of matrix DD nodes in the unique table at any point during the simulation.")
            .def("get_tolerance", &Sim::getTolerance, "Get the tolerance for the DD package.")
            .def("set_tolerance", &Sim::setTolerance, "tol"_a, "Set the tolerance for the DD package.");

    if constexpr (std::is_same_v<Sim, UnitarySimulator<>>) {
        sim.def("construct", &Sim::construct, "Construct the DD representing the unitary matrix of the circuit.");
    } else {
        sim.def("simulate", &Sim::simulate, "shots"_a, "Simulate the circuit and return the result as a dictionary of counts.");
        sim.def("get_vector", &Sim::getVectorComplex, "Get the state vector resulting from the simulation.");
    }
    return sim;
>>>>>>> d2191937
}

PYBIND11_MODULE(pyddsim, m) {
    m.doc() = "Python interface for the MQT DDSIM quantum circuit simulator";

    // Circuit Simulator
<<<<<<< HEAD
    py::class_<CircuitSimulator<>>(m, "CircuitSimulator")
            .def(py::init<>(&createSimulator<CircuitSimulator<>>),
                 "circ"_a,
                 "approximation_step_fidelity"_a = 1.,
                 "approximation_steps"_a         = 1,
                 "approximation_strategy"_a      = "fidelity",
                 "seed"_a                        = -1)
            .def("get_number_of_qubits", &CircuitSimulator<>::getNumberOfQubits)
            .def("get_name", &CircuitSimulator<>::getName)
            .def("simulate", &CircuitSimulator<>::simulate, "shots"_a)
            .def("statistics", &CircuitSimulator<>::additionalStatistics)
            .def("get_vector", &CircuitSimulator<>::getVectorComplex)
            .def("expectation_value", &expectationValue, "observable"_a);
=======
    auto circuitSimulator = createSimulator<CircuitSimulator<>>(m, "CircuitSimulator");
    circuitSimulator.def(py::init<>(&constructSimulator<CircuitSimulator<>>),
                         "circ"_a,
                         "approximation_step_fidelity"_a = 1.,
                         "approximation_steps"_a         = 1,
                         "approximation_strategy"_a      = "fidelity",
                         "seed"_a                        = -1);
>>>>>>> d2191937

    // Hybrid Schrödinger-Feynman Simulator
    py::enum_<HybridSchrodingerFeynmanSimulator<>::Mode>(m, "HybridMode")
            .value("DD", HybridSchrodingerFeynmanSimulator<>::Mode::DD)
            .value("amplitude", HybridSchrodingerFeynmanSimulator<>::Mode::Amplitude)
            .export_values();

    auto hsfSimulator = createSimulator<HybridSchrodingerFeynmanSimulator<>>(m, "HybridCircuitSimulator");
    hsfSimulator.def(py::init<>(&constructSimulator<HybridSchrodingerFeynmanSimulator<>, HybridSchrodingerFeynmanSimulator<>::Mode&, const std::size_t&>),
                     "circ"_a,
                     "approximation_step_fidelity"_a = 1.,
                     "approximation_steps"_a         = 1,
                     "approximation_strategy"_a      = "fidelity",
                     "seed"_a                        = -1,
                     "mode"_a                        = HybridSchrodingerFeynmanSimulator<>::Mode::Amplitude,
                     "nthreads"_a                    = 2)
            .def("get_mode", &HybridSchrodingerFeynmanSimulator<>::getMode)
            .def("get_final_amplitudes", &HybridSchrodingerFeynmanSimulator<>::getFinalAmplitudes);

    // Path Simulator
    py::enum_<PathSimulator<>::Configuration::Mode>(m, "PathSimulatorMode")
            .value("sequential", PathSimulator<>::Configuration::Mode::Sequential)
            .value("pairwise_recursive", PathSimulator<>::Configuration::Mode::PairwiseRecursiveGrouping)
            .value("cotengra", PathSimulator<>::Configuration::Mode::Cotengra)
            .value("bracket", PathSimulator<>::Configuration::Mode::BracketGrouping)
            .value("alternating", PathSimulator<>::Configuration::Mode::Alternating)
            .value("gate_cost", PathSimulator<>::Configuration::Mode::GateCost)
            .export_values()
            .def(py::init([](const std::string& str) -> PathSimulator<>::Configuration::Mode { return PathSimulator<>::Configuration::modeFromString(str); }));

    py::class_<PathSimulator<>::Configuration>(m, "PathSimulatorConfiguration", "Configuration options for the Path Simulator")
            .def(py::init())
            .def_readwrite("mode", &PathSimulator<>::Configuration::mode,
                           R"pbdoc(Setting the mode used for determining a simulation path)pbdoc")
            .def_readwrite("bracket_size", &PathSimulator<>::Configuration::bracketSize,
                           R"pbdoc(Size of the brackets one wants to combine)pbdoc")
            .def_readwrite("starting_point", &PathSimulator<>::Configuration::startingPoint,
                           R"pbdoc(Start of the alternating or gate_cost strategy)pbdoc")
            .def_readwrite("gate_cost", &PathSimulator<>::Configuration::gateCost,
                           R"pbdoc(A list that contains the number of gates which are considered in each step)pbdoc")
            .def_readwrite("seed", &PathSimulator<>::Configuration::seed,
                           R"pbdoc(Seed for the simulator)pbdoc")
            .def("json", &PathSimulator<>::Configuration::json)
            .def("__repr__", &PathSimulator<>::Configuration::toString);

    auto pathSimulator = createSimulator<PathSimulator<>>(m, "PathCircuitSimulator");
    pathSimulator.def(py::init<>(&constructSimulatorWithoutSeed<PathSimulator<>, PathSimulator<>::Configuration&>),
                      "circ"_a, "config"_a = PathSimulator<>::Configuration())
            .def(py::init<>(&constructSimulatorWithoutSeed<PathSimulator<>, PathSimulator<>::Configuration::Mode&, const std::size_t&, const std::size_t&, const std::list<std::size_t>&, const std::size_t&>),
                 "circ"_a, "mode"_a = PathSimulator<>::Configuration::Mode::Sequential, "bracket_size"_a = 2, "starting_point"_a = 0, "gate_cost"_a = std::list<std::size_t>{}, "seed"_a = 0)
            .def("set_simulation_path", py::overload_cast<const PathSimulator<>::SimulationPath::Components&, bool>(&PathSimulator<>::setSimulationPath));

    // Unitary Simulator
    py::enum_<UnitarySimulator<>::Mode>(m, "ConstructionMode")
            .value("recursive", UnitarySimulator<>::Mode::Recursive)
            .value("sequential", UnitarySimulator<>::Mode::Sequential)
            .export_values();

    auto unitarySimulator = createSimulator<UnitarySimulator<>>(m, "UnitarySimulator");
    unitarySimulator.def(py::init<>(&constructSimulator<UnitarySimulator<>, UnitarySimulator<>::Mode&>),
                         "circ"_a,
                         "approximation_step_fidelity"_a = 1.,
                         "approximation_steps"_a         = 1,
                         "approximation_strategy"_a      = "fidelity",
                         "seed"_a                        = -1,
                         "mode"_a                        = UnitarySimulator<>::Mode::Recursive)
            .def("get_mode", &UnitarySimulator<>::getMode)
            .def("get_construction_time", &UnitarySimulator<>::getConstructionTime)
            .def("get_final_node_count", &UnitarySimulator<>::getFinalNodeCount)
            .def("get_max_node_count", &UnitarySimulator<>::getMaxNodeCount);

    // Miscellaneous functions
    m.def("get_matrix", &getNumpyMatrix<>, "sim"_a, "mat"_a);

    m.def("dump_tensor_network", &dumpTensorNetwork, "dump a tensor network representation of the given circuit",
          "circ"_a, "filename"_a);

#define STRINGIFY(x) #x
#define MACRO_STRINGIFY(x) STRINGIFY(x)
#ifdef VERSION_INFO
    m.attr("__version__") = MACRO_STRINGIFY(VERSION_INFO);
#else
    m.attr("__version__") = "dev";
#endif
}<|MERGE_RESOLUTION|>--- conflicted
+++ resolved
@@ -141,11 +141,11 @@
     qc->dump(ofs, qc::Format::Tensor);
 }
 
-<<<<<<< HEAD
 dd::fp expectationValue(CircuitSimulator<>& sim, const py::object& observable) {
     const auto observableCircuit = importCircuit(observable);
     return sim.expectationValue(observableCircuit);
-=======
+}
+
 template<class Sim>
 py::class_<Sim> createSimulator(py::module_ m, const std::string& name) {
     auto sim = py::class_<Sim>(m, name.c_str());
@@ -166,28 +166,12 @@
         sim.def("get_vector", &Sim::getVectorComplex, "Get the state vector resulting from the simulation.");
     }
     return sim;
->>>>>>> d2191937
 }
 
 PYBIND11_MODULE(pyddsim, m) {
     m.doc() = "Python interface for the MQT DDSIM quantum circuit simulator";
 
     // Circuit Simulator
-<<<<<<< HEAD
-    py::class_<CircuitSimulator<>>(m, "CircuitSimulator")
-            .def(py::init<>(&createSimulator<CircuitSimulator<>>),
-                 "circ"_a,
-                 "approximation_step_fidelity"_a = 1.,
-                 "approximation_steps"_a         = 1,
-                 "approximation_strategy"_a      = "fidelity",
-                 "seed"_a                        = -1)
-            .def("get_number_of_qubits", &CircuitSimulator<>::getNumberOfQubits)
-            .def("get_name", &CircuitSimulator<>::getName)
-            .def("simulate", &CircuitSimulator<>::simulate, "shots"_a)
-            .def("statistics", &CircuitSimulator<>::additionalStatistics)
-            .def("get_vector", &CircuitSimulator<>::getVectorComplex)
-            .def("expectation_value", &expectationValue, "observable"_a);
-=======
     auto circuitSimulator = createSimulator<CircuitSimulator<>>(m, "CircuitSimulator");
     circuitSimulator.def(py::init<>(&constructSimulator<CircuitSimulator<>>),
                          "circ"_a,
@@ -195,7 +179,7 @@
                          "approximation_steps"_a         = 1,
                          "approximation_strategy"_a      = "fidelity",
                          "seed"_a                        = -1);
->>>>>>> d2191937
+                    .def("expectation_value", &expectationValue, "observable"_a);
 
     // Hybrid Schrödinger-Feynman Simulator
     py::enum_<HybridSchrodingerFeynmanSimulator<>::Mode>(m, "HybridMode")
