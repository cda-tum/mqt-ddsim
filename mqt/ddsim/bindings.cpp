/*
* This file is part of MQT DDSIM library which is released under the MIT license.
* See file README.md or go to https://iic.jku.at/eda/research/quantum/ for more information.
*/
// clang-format off
#include "CircuitSimulator.hpp"
#include "HybridSchrodingerFeynmanSimulator.hpp"
#include "PathSimulator.hpp"
#include "UnitarySimulator.hpp"
#include "qiskit/QasmQobjExperiment.hpp"
#include "qiskit/QuantumCircuit.hpp"

#include <pybind11/numpy.h>
#include <pybind11/pybind11.h>
#include <pybind11/stl.h>

#include <memory>
// clang-format on

namespace py = pybind11;
using namespace pybind11::literals;

template<class Simulator, typename... Args>
std::unique_ptr<Simulator> create_simulator(const py::object& circ, const long long int seed, Args&&... args) {
<<<<<<< HEAD
   py::object QuantumCircuit       = py::module::import("qiskit").attr("QuantumCircuit");
   py::object pyQasmQobjExperiment = py::module::import("qiskit.qobj").attr("QasmQobjExperiment");

   std::unique_ptr<qc::QuantumComputation> qc = std::make_unique<qc::QuantumComputation>();

   if (py::isinstance<py::str>(circ)) {
       auto&& file1 = circ.cast<std::string>();
       qc->import(file1);
   } else if (py::isinstance(circ, QuantumCircuit)) {
       qc::qiskit::QuantumCircuit::import(*qc, circ);
   } else if (py::isinstance(circ, pyQasmQobjExperiment)) {
       qc::qiskit::QasmQobjExperiment::import(*qc, circ);
   } else {
       throw std::runtime_error("PyObject is neither py::str, QuantumCircuit, nor QasmQobjExperiment");
   }

   if constexpr (std::is_same_v<Simulator, PathSimulator>) {
       return std::make_unique<Simulator>(std::move(qc),
                                          std::forward<Args>(args)...);
   } else {
       if (seed < 0) {
           return std::make_unique<Simulator>(std::move(qc),
                                              std::forward<Args>(args)...);
       } else {
           return std::make_unique<Simulator>(std::move(qc),
                                              ApproximationInfo{1, 1, ApproximationInfo::ApproximationWhen::FidelityDriven},
                                              seed,
                                              std::forward<Args>(args)...);
       }
   }
=======
    py::object QuantumCircuit       = py::module::import("qiskit").attr("QuantumCircuit");
    py::object pyQasmQobjExperiment = py::module::import("qiskit.qobj").attr("QasmQobjExperiment");

    std::unique_ptr<qc::QuantumComputation> qc = std::make_unique<qc::QuantumComputation>();

    if (py::isinstance<py::str>(circ)) {
        auto&& file1 = circ.cast<std::string>();
        qc->import(file1);
    } else if (py::isinstance(circ, QuantumCircuit)) {
        qc::qiskit::QuantumCircuit::import(*qc, circ);
    } else if (py::isinstance(circ, pyQasmQobjExperiment)) {
        qc::qiskit::QasmQobjExperiment::import(*qc, circ);
    } else {
        throw std::runtime_error("PyObject is neither py::str, QuantumCircuit, nor QasmQobjExperiment");
    }

    if constexpr (std::is_same_v<Simulator, PathSimulator<>>) {
        return std::make_unique<Simulator>(std::move(qc),
                                           std::forward<Args>(args)...);
    } else {
        if (seed < 0) {
            return std::make_unique<Simulator>(std::move(qc),
                                               std::forward<Args>(args)...);
        } else {
            return std::make_unique<Simulator>(std::move(qc),
                                               ApproximationInfo{1, 1, ApproximationInfo::ApproximationWhen::FidelityDriven},
                                               seed,
                                               std::forward<Args>(args)...);
        }
    }
>>>>>>> 3762008f
}

template<class Simulator, typename... Args>
std::unique_ptr<Simulator> create_simulator_without_seed(const py::object& circ, Args&&... args) {
   return create_simulator<Simulator>(circ, -1, std::forward<Args>(args)...);
}

void getNumpyMatrixRec(const qc::MatrixDD& e, const std::complex<dd::fp>& amp, std::size_t i, std::size_t j, std::size_t dim, std::complex<dd::fp>* mat) {
   // calculate new accumulated amplitude
   auto w = std::complex<dd::fp>{dd::CTEntry::val(e.w.r), dd::CTEntry::val(e.w.i)};
   auto c = amp * w;

   // base case
   if (e.isTerminal()) {
       mat[i * dim + j] = c;
       return;
   }

   std::size_t x = i | (1 << e.p->v);
   std::size_t y = j | (1 << e.p->v);

   // recursive case
   if (!e.p->e[0].w.approximatelyZero())
       getNumpyMatrixRec(e.p->e[0], c, i, j, dim, mat);
   if (!e.p->e[1].w.approximatelyZero())
       getNumpyMatrixRec(e.p->e[1], c, i, y, dim, mat);
   if (!e.p->e[2].w.approximatelyZero())
       getNumpyMatrixRec(e.p->e[2], c, x, j, dim, mat);
   if (!e.p->e[3].w.approximatelyZero())
       getNumpyMatrixRec(e.p->e[3], c, x, y, dim, mat);
}

<<<<<<< HEAD
void getNumpyMatrix(UnitarySimulator& sim, py::array_t<std::complex<dd::fp>>& matrix) {
   const auto&     e            = sim.getConstructedDD();
   py::buffer_info matrixBuffer = matrix.request();
   auto*           dataPtr      = static_cast<std::complex<dd::fp>*>(matrixBuffer.ptr);
   py::size_t      rows         = matrixBuffer.shape[0];
   py::size_t      cols         = matrixBuffer.shape[1];
   if (rows != cols) {
       throw std::runtime_error("Provided matrix is not a square matrix.");
   }

   py::size_t dim = 1 << (e.p->v + 1);
   if (rows != dim) {
       throw std::runtime_error("Provided matrix does not have the right size.");
   }

   getNumpyMatrixRec(e, std::complex<dd::fp>{1.0, 0.0}, 0, 0, dim, dataPtr);
=======
template<class DDPackage = dd::Package<>>
void getNumpyMatrix(UnitarySimulator<DDPackage>& sim, py::array_t<std::complex<dd::fp>>& matrix) {
    const auto&     e            = sim.getConstructedDD();
    py::buffer_info matrixBuffer = matrix.request();
    auto*           dataPtr      = static_cast<std::complex<dd::fp>*>(matrixBuffer.ptr);
    py::size_t      rows         = matrixBuffer.shape[0];
    py::size_t      cols         = matrixBuffer.shape[1];
    if (rows != cols) {
        throw std::runtime_error("Provided matrix is not a square matrix.");
    }

    py::size_t dim = 1 << (e.p->v + 1);
    if (rows != dim) {
        throw std::runtime_error("Provided matrix does not have the right size.");
    }

    getNumpyMatrixRec(e, std::complex<dd::fp>{1.0, 0.0}, 0, 0, dim, dataPtr);
>>>>>>> 3762008f
}

void dump_tensor_network(const py::object& circ, const std::string& filename) {
   py::object QuantumCircuit       = py::module::import("qiskit").attr("QuantumCircuit");
   py::object pyQasmQobjExperiment = py::module::import("qiskit.qobj").attr("QasmQobjExperiment");

   if (py::isinstance<py::str>(circ)) {
       auto&&                                  file1 = circ.cast<std::string>();
       std::unique_ptr<qc::QuantumComputation> qc    = std::make_unique<qc::QuantumComputation>();
       std::ofstream                           ofs(filename);
       qc->import(file1);
       qc->dump(ofs, qc::Tensor);
   } else if (py::isinstance(circ, QuantumCircuit)) {
       qc::qiskit::QuantumCircuit::dumpTensorNetwork(circ, filename);
   } else if (py::isinstance(circ, pyQasmQobjExperiment)) {
       qc::qiskit::QasmQobjExperiment::dumpTensorNetwork(circ, filename);
   } else {
       throw std::runtime_error("PyObject is neither py::str, QuantumCircuit, nor QasmQobjExperiment");
   }
}

PYBIND11_MODULE(pyddsim, m) {
<<<<<<< HEAD
   m.doc() = "Python interface for the MQT DDSIM quantum circuit simulator";

   py::class_<CircuitSimulator>(m, "CircuitSimulator")
           .def(py::init<>(&create_simulator<CircuitSimulator>), "circ"_a, "seed"_a)
           .def(py::init<>(&create_simulator_without_seed<CircuitSimulator>), "circ"_a)
           .def("get_number_of_qubits", &CircuitSimulator::getNumberOfQubits)
           .def("get_name", &CircuitSimulator::getName)
           .def("simulate", &CircuitSimulator::Simulate, "shots"_a)
           .def("statistics", &CircuitSimulator::AdditionalStatistics)
           .def("get_vector", &CircuitSimulator::getVectorComplex);

   py::enum_<HybridSchrodingerFeynmanSimulator::Mode>(m, "HybridMode")
           .value("DD", HybridSchrodingerFeynmanSimulator::Mode::DD)
           .value("amplitude", HybridSchrodingerFeynmanSimulator::Mode::Amplitude)
           .export_values();

   py::class_<HybridSchrodingerFeynmanSimulator>(m, "HybridCircuitSimulator")
           .def(py::init<>(&create_simulator<HybridSchrodingerFeynmanSimulator, HybridSchrodingerFeynmanSimulator::Mode&, const std::size_t&>),
                "circ"_a, "seed"_a, "mode"_a = HybridSchrodingerFeynmanSimulator::Mode::Amplitude, "nthreads"_a = 2)
           .def(py::init<>(&create_simulator_without_seed<HybridSchrodingerFeynmanSimulator, HybridSchrodingerFeynmanSimulator::Mode&, const std::size_t&>),
                "circ"_a, "mode"_a = HybridSchrodingerFeynmanSimulator::Mode::Amplitude, "nthreads"_a = 2)
           .def("get_number_of_qubits", &CircuitSimulator::getNumberOfQubits)
           .def("get_name", &CircuitSimulator::getName)
           .def("simulate", &HybridSchrodingerFeynmanSimulator::Simulate, "shots"_a)
           .def("statistics", &CircuitSimulator::AdditionalStatistics)
           .def("get_vector", &CircuitSimulator::getVectorComplex)
           .def("get_mode", &HybridSchrodingerFeynmanSimulator::getMode)
           .def("get_final_amplitudes", &HybridSchrodingerFeynmanSimulator::getFinalAmplitudes);

   // TODO: Add new strategies here
   py::enum_<PathSimulator::Configuration::Mode>(m, "PathSimulatorMode")
           .value("sequential", PathSimulator::Configuration::Mode::Sequential)
           .value("pairwise_recursive", PathSimulator::Configuration::Mode::PairwiseRecursiveGrouping)
           .value("cotengra", PathSimulator::Configuration::Mode::Cotengra)
           .value("bracket", PathSimulator::Configuration::Mode::BracketGrouping)
           .value("alternating", PathSimulator::Configuration::Mode::Alternating)
           .value("gatecost", PathSimulator::Configuration::Mode::Gatecost)
           .export_values()
           .def(py::init([](const std::string& str) -> PathSimulator::Configuration::Mode {return PathSimulator::Configuration::modeFromString(str); }));

   py::class_<PathSimulator::Configuration>(m, "PathSimulatorConfiguration", "Configuration options for the Path Simulator")
           .def(py::init())
           .def_readwrite("mode", &PathSimulator::Configuration::mode,
                          R"pbdoc(Setting the mode used for determining a simulation path)pbdoc")
           .def_readwrite("bracket_size", &PathSimulator::Configuration::bracketSize,
                          R"pbdoc(Size of the brackets one wants to combine)pbdoc")
           .def_readwrite("alternating_start", &PathSimulator::Configuration::alternatingStart,
                          R"pbdoc(Start of the alternating strategy)pbdoc")
           .def_readwrite("gate_cost", &PathSimulator::Configuration::gateCost)
           .def_readwrite("seed", &PathSimulator::Configuration::seed,
                          R"pbdoc(Seed for the simulator)pbdoc")
           .def("json", &PathSimulator::Configuration::json)
           .def("__repr__", &PathSimulator::Configuration::toString);

   py::class_<PathSimulator>(m, "PathCircuitSimulator")
           .def(py::init<>(&create_simulator_without_seed<PathSimulator, PathSimulator::Configuration&>),
                "circ"_a, "config"_a = PathSimulator::Configuration())
           .def(py::init<>(&create_simulator_without_seed<PathSimulator, PathSimulator::Configuration::Mode&, const std::size_t&, const std::size_t&, const std::list<std::size_t>&, const std::size_t&>),
                "circ"_a, "mode"_a = PathSimulator::Configuration::Mode::Sequential, "bracket_size"_a = 2, "alternating_start"_a = 0, "gate_cost"_a = NULL, "seed"_a = 0)
           .def("set_simulation_path", py::overload_cast<const PathSimulator::SimulationPath::Components&, bool>(&PathSimulator::setSimulationPath))
           .def("get_number_of_qubits", &CircuitSimulator::getNumberOfQubits)
           .def("get_name", &CircuitSimulator::getName)
           .def("simulate", &PathSimulator::Simulate, "shots"_a)
           .def("statistics", &CircuitSimulator::AdditionalStatistics)
           .def("get_vector", &CircuitSimulator::getVectorComplex);

   py::enum_<UnitarySimulator::Mode>(m, "ConstructionMode")
           .value("recursive", UnitarySimulator::Mode::Recursive)
           .value("sequential", UnitarySimulator::Mode::Sequential)
           .export_values();

   py::class_<UnitarySimulator>(m, "UnitarySimulator")
           .def(py::init<>(&create_simulator<UnitarySimulator, UnitarySimulator::Mode&>),
                "circ"_a, "seed"_a, "mode"_a = UnitarySimulator::Mode::Recursive)
           .def(py::init<>(&create_simulator_without_seed<UnitarySimulator, UnitarySimulator::Mode&>),
                "circ"_a, "mode"_a = UnitarySimulator::Mode::Recursive)
           .def("get_number_of_qubits", &CircuitSimulator::getNumberOfQubits)
           .def("get_name", &CircuitSimulator::getName)
           .def("construct", &UnitarySimulator::Construct)
           .def("get_mode", &UnitarySimulator::getMode)
           .def("get_construction_time", &UnitarySimulator::getConstructionTime)
           .def("get_final_node_count", &UnitarySimulator::getFinalNodeCount)
           .def("get_max_node_count", &UnitarySimulator::getMaxNodeCount);

   m.def("get_matrix", &getNumpyMatrix, "sim"_a, "mat"_a);

   m.def("dump_tensor_network", &dump_tensor_network, "dump a tensor network representation of the given circuit",
         "circ"_a, "filename"_a);
=======
    m.doc() = "Python interface for the MQT DDSIM quantum circuit simulator";

    py::class_<CircuitSimulator<>>(m, "CircuitSimulator")
            .def(py::init<>(&create_simulator<CircuitSimulator<>>), "circ"_a, "seed"_a)
            .def(py::init<>(&create_simulator_without_seed<CircuitSimulator<>>), "circ"_a)
            .def("get_number_of_qubits", &CircuitSimulator<>::getNumberOfQubits)
            .def("get_name", &CircuitSimulator<>::getName)
            .def("simulate", &CircuitSimulator<>::Simulate, "shots"_a)
            .def("statistics", &CircuitSimulator<>::AdditionalStatistics)
            .def("get_vector", &CircuitSimulator<>::getVectorComplex);

    py::enum_<HybridSchrodingerFeynmanSimulator<>::Mode>(m, "HybridMode")
            .value("DD", HybridSchrodingerFeynmanSimulator<>::Mode::DD)
            .value("amplitude", HybridSchrodingerFeynmanSimulator<>::Mode::Amplitude)
            .export_values();

    py::class_<HybridSchrodingerFeynmanSimulator<>>(m, "HybridCircuitSimulator")
            .def(py::init<>(&create_simulator<HybridSchrodingerFeynmanSimulator<>, HybridSchrodingerFeynmanSimulator<>::Mode&, const std::size_t&>),
                 "circ"_a, "seed"_a, "mode"_a = HybridSchrodingerFeynmanSimulator<>::Mode::Amplitude, "nthreads"_a = 2)
            .def(py::init<>(&create_simulator_without_seed<HybridSchrodingerFeynmanSimulator<>, HybridSchrodingerFeynmanSimulator<>::Mode&, const std::size_t&>),
                 "circ"_a, "mode"_a = HybridSchrodingerFeynmanSimulator<>::Mode::Amplitude, "nthreads"_a = 2)
            .def("get_number_of_qubits", &CircuitSimulator<>::getNumberOfQubits)
            .def("get_name", &CircuitSimulator<>::getName)
            .def("simulate", &HybridSchrodingerFeynmanSimulator<>::Simulate, "shots"_a)
            .def("statistics", &CircuitSimulator<>::AdditionalStatistics)
            .def("get_vector", &CircuitSimulator<>::getVectorComplex)
            .def("get_mode", &HybridSchrodingerFeynmanSimulator<>::getMode)
            .def("get_final_amplitudes", &HybridSchrodingerFeynmanSimulator<>::getFinalAmplitudes);

    // TODO: Add new strategies here
    py::enum_<PathSimulator<>::Configuration::Mode>(m, "PathSimulatorMode")
            .value("sequential", PathSimulator<>::Configuration::Mode::Sequential)
            .value("pairwise_recursive", PathSimulator<>::Configuration::Mode::PairwiseRecursiveGrouping)
            .value("cotengra", PathSimulator<>::Configuration::Mode::Cotengra)
            .value("bracket", PathSimulator<>::Configuration::Mode::BracketGrouping)
            .value("alternating", PathSimulator<>::Configuration::Mode::Alternating)
            .export_values()
            .def(py::init([](const std::string& str) -> PathSimulator<>::Configuration::Mode { return PathSimulator<>::Configuration::modeFromString(str); }));

    py::class_<PathSimulator<>::Configuration>(m, "PathSimulatorConfiguration", "Configuration options for the Path Simulator")
            .def(py::init())
            .def_readwrite("mode", &PathSimulator<>::Configuration::mode,
                           R"pbdoc(Setting the mode used for determining a simulation path)pbdoc")
            .def_readwrite("bracket_size", &PathSimulator<>::Configuration::bracketSize,
                           R"pbdoc(Size of the brackets one wants to combine)pbdoc")
            .def_readwrite("alternating_start", &PathSimulator<>::Configuration::alternatingStart,
                           R"pbdoc(Start of the alternating strategy)pbdoc")
            .def_readwrite("seed", &PathSimulator<>::Configuration::seed,
                           R"pbdoc(Seed for the simulator)pbdoc")
            .def("json", &PathSimulator<>::Configuration::json)
            .def("__repr__", &PathSimulator<>::Configuration::toString);

    py::class_<PathSimulator<>>(m, "PathCircuitSimulator")
            .def(py::init<>(&create_simulator_without_seed<PathSimulator<>, PathSimulator<>::Configuration&>),
                 "circ"_a, "config"_a = PathSimulator<>::Configuration())
            .def(py::init<>(&create_simulator_without_seed<PathSimulator<>, PathSimulator<>::Configuration::Mode&, const std::size_t&, const std::size_t&, const std::size_t&>),
                 "circ"_a, "mode"_a = PathSimulator<>::Configuration::Mode::Sequential, "bracket_size"_a = 2, "alternating_start"_a = 0, "seed"_a = 0)
            .def("set_simulation_path", py::overload_cast<const PathSimulator<>::SimulationPath::Components&, bool>(&PathSimulator<>::setSimulationPath))
            .def("get_number_of_qubits", &CircuitSimulator<>::getNumberOfQubits)
            .def("get_name", &CircuitSimulator<>::getName)
            .def("simulate", &PathSimulator<>::Simulate, "shots"_a)
            .def("statistics", &CircuitSimulator<>::AdditionalStatistics)
            .def("get_vector", &CircuitSimulator<>::getVectorComplex);

    py::enum_<UnitarySimulator<>::Mode>(m, "ConstructionMode")
            .value("recursive", UnitarySimulator<>::Mode::Recursive)
            .value("sequential", UnitarySimulator<>::Mode::Sequential)
            .export_values();

    py::class_<UnitarySimulator<>>(m, "UnitarySimulator")
            .def(py::init<>(&create_simulator<UnitarySimulator<>, UnitarySimulator<>::Mode&>),
                 "circ"_a, "seed"_a, "mode"_a = UnitarySimulator<>::Mode::Recursive)
            .def(py::init<>(&create_simulator_without_seed<UnitarySimulator<>, UnitarySimulator<>::Mode&>),
                 "circ"_a, "mode"_a = UnitarySimulator<>::Mode::Recursive)
            .def("get_number_of_qubits", &CircuitSimulator<>::getNumberOfQubits)
            .def("get_name", &CircuitSimulator<>::getName)
            .def("construct", &UnitarySimulator<>::Construct)
            .def("get_mode", &UnitarySimulator<>::getMode)
            .def("get_construction_time", &UnitarySimulator<>::getConstructionTime)
            .def("get_final_node_count", &UnitarySimulator<>::getFinalNodeCount)
            .def("get_max_node_count", &UnitarySimulator<>::getMaxNodeCount);

    m.def("get_matrix", &getNumpyMatrix<>, "sim"_a, "mat"_a);

    m.def("dump_tensor_network", &dump_tensor_network, "dump a tensor network representation of the given circuit",
          "circ"_a, "filename"_a);
>>>>>>> 3762008f

#define STRINGIFY(x) #x
#define MACRO_STRINGIFY(x) STRINGIFY(x)
#ifdef VERSION_INFO
<<<<<<< HEAD
   m.attr("__version__") = VERSION_INFO;
=======
    m.attr("__version__") = MACRO_STRINGIFY(VERSION_INFO);
>>>>>>> 3762008f
#else
   m.attr("__version__") = "dev";
#endif
}<|MERGE_RESOLUTION|>--- conflicted
+++ resolved
@@ -1,7 +1,7 @@
 /*
-* This file is part of MQT DDSIM library which is released under the MIT license.
-* See file README.md or go to https://iic.jku.at/eda/research/quantum/ for more information.
-*/
+ * This file is part of MQT DDSIM library which is released under the MIT license.
+ * See file README.md or go to https://iic.jku.at/eda/research/quantum/ for more information.
+ */
 // clang-format off
 #include "CircuitSimulator.hpp"
 #include "HybridSchrodingerFeynmanSimulator.hpp"
@@ -22,38 +22,6 @@
 
 template<class Simulator, typename... Args>
 std::unique_ptr<Simulator> create_simulator(const py::object& circ, const long long int seed, Args&&... args) {
-<<<<<<< HEAD
-   py::object QuantumCircuit       = py::module::import("qiskit").attr("QuantumCircuit");
-   py::object pyQasmQobjExperiment = py::module::import("qiskit.qobj").attr("QasmQobjExperiment");
-
-   std::unique_ptr<qc::QuantumComputation> qc = std::make_unique<qc::QuantumComputation>();
-
-   if (py::isinstance<py::str>(circ)) {
-       auto&& file1 = circ.cast<std::string>();
-       qc->import(file1);
-   } else if (py::isinstance(circ, QuantumCircuit)) {
-       qc::qiskit::QuantumCircuit::import(*qc, circ);
-   } else if (py::isinstance(circ, pyQasmQobjExperiment)) {
-       qc::qiskit::QasmQobjExperiment::import(*qc, circ);
-   } else {
-       throw std::runtime_error("PyObject is neither py::str, QuantumCircuit, nor QasmQobjExperiment");
-   }
-
-   if constexpr (std::is_same_v<Simulator, PathSimulator>) {
-       return std::make_unique<Simulator>(std::move(qc),
-                                          std::forward<Args>(args)...);
-   } else {
-       if (seed < 0) {
-           return std::make_unique<Simulator>(std::move(qc),
-                                              std::forward<Args>(args)...);
-       } else {
-           return std::make_unique<Simulator>(std::move(qc),
-                                              ApproximationInfo{1, 1, ApproximationInfo::ApproximationWhen::FidelityDriven},
-                                              seed,
-                                              std::forward<Args>(args)...);
-       }
-   }
-=======
     py::object QuantumCircuit       = py::module::import("qiskit").attr("QuantumCircuit");
     py::object pyQasmQobjExperiment = py::module::import("qiskit.qobj").attr("QasmQobjExperiment");
 
@@ -84,57 +52,38 @@
                                                std::forward<Args>(args)...);
         }
     }
->>>>>>> 3762008f
 }
 
 template<class Simulator, typename... Args>
 std::unique_ptr<Simulator> create_simulator_without_seed(const py::object& circ, Args&&... args) {
-   return create_simulator<Simulator>(circ, -1, std::forward<Args>(args)...);
+    return create_simulator<Simulator>(circ, -1, std::forward<Args>(args)...);
 }
 
 void getNumpyMatrixRec(const qc::MatrixDD& e, const std::complex<dd::fp>& amp, std::size_t i, std::size_t j, std::size_t dim, std::complex<dd::fp>* mat) {
-   // calculate new accumulated amplitude
-   auto w = std::complex<dd::fp>{dd::CTEntry::val(e.w.r), dd::CTEntry::val(e.w.i)};
-   auto c = amp * w;
-
-   // base case
-   if (e.isTerminal()) {
-       mat[i * dim + j] = c;
-       return;
-   }
-
-   std::size_t x = i | (1 << e.p->v);
-   std::size_t y = j | (1 << e.p->v);
-
-   // recursive case
-   if (!e.p->e[0].w.approximatelyZero())
-       getNumpyMatrixRec(e.p->e[0], c, i, j, dim, mat);
-   if (!e.p->e[1].w.approximatelyZero())
-       getNumpyMatrixRec(e.p->e[1], c, i, y, dim, mat);
-   if (!e.p->e[2].w.approximatelyZero())
-       getNumpyMatrixRec(e.p->e[2], c, x, j, dim, mat);
-   if (!e.p->e[3].w.approximatelyZero())
-       getNumpyMatrixRec(e.p->e[3], c, x, y, dim, mat);
-}
-
-<<<<<<< HEAD
-void getNumpyMatrix(UnitarySimulator& sim, py::array_t<std::complex<dd::fp>>& matrix) {
-   const auto&     e            = sim.getConstructedDD();
-   py::buffer_info matrixBuffer = matrix.request();
-   auto*           dataPtr      = static_cast<std::complex<dd::fp>*>(matrixBuffer.ptr);
-   py::size_t      rows         = matrixBuffer.shape[0];
-   py::size_t      cols         = matrixBuffer.shape[1];
-   if (rows != cols) {
-       throw std::runtime_error("Provided matrix is not a square matrix.");
-   }
-
-   py::size_t dim = 1 << (e.p->v + 1);
-   if (rows != dim) {
-       throw std::runtime_error("Provided matrix does not have the right size.");
-   }
-
-   getNumpyMatrixRec(e, std::complex<dd::fp>{1.0, 0.0}, 0, 0, dim, dataPtr);
-=======
+    // calculate new accumulated amplitude
+    auto w = std::complex<dd::fp>{dd::CTEntry::val(e.w.r), dd::CTEntry::val(e.w.i)};
+    auto c = amp * w;
+
+    // base case
+    if (e.isTerminal()) {
+        mat[i * dim + j] = c;
+        return;
+    }
+
+    std::size_t x = i | (1 << e.p->v);
+    std::size_t y = j | (1 << e.p->v);
+
+    // recursive case
+    if (!e.p->e[0].w.approximatelyZero())
+        getNumpyMatrixRec(e.p->e[0], c, i, j, dim, mat);
+    if (!e.p->e[1].w.approximatelyZero())
+        getNumpyMatrixRec(e.p->e[1], c, i, y, dim, mat);
+    if (!e.p->e[2].w.approximatelyZero())
+        getNumpyMatrixRec(e.p->e[2], c, x, j, dim, mat);
+    if (!e.p->e[3].w.approximatelyZero())
+        getNumpyMatrixRec(e.p->e[3], c, x, y, dim, mat);
+}
+
 template<class DDPackage = dd::Package<>>
 void getNumpyMatrix(UnitarySimulator<DDPackage>& sim, py::array_t<std::complex<dd::fp>>& matrix) {
     const auto&     e            = sim.getConstructedDD();
@@ -152,119 +101,28 @@
     }
 
     getNumpyMatrixRec(e, std::complex<dd::fp>{1.0, 0.0}, 0, 0, dim, dataPtr);
->>>>>>> 3762008f
 }
 
 void dump_tensor_network(const py::object& circ, const std::string& filename) {
-   py::object QuantumCircuit       = py::module::import("qiskit").attr("QuantumCircuit");
-   py::object pyQasmQobjExperiment = py::module::import("qiskit.qobj").attr("QasmQobjExperiment");
-
-   if (py::isinstance<py::str>(circ)) {
-       auto&&                                  file1 = circ.cast<std::string>();
-       std::unique_ptr<qc::QuantumComputation> qc    = std::make_unique<qc::QuantumComputation>();
-       std::ofstream                           ofs(filename);
-       qc->import(file1);
-       qc->dump(ofs, qc::Tensor);
-   } else if (py::isinstance(circ, QuantumCircuit)) {
-       qc::qiskit::QuantumCircuit::dumpTensorNetwork(circ, filename);
-   } else if (py::isinstance(circ, pyQasmQobjExperiment)) {
-       qc::qiskit::QasmQobjExperiment::dumpTensorNetwork(circ, filename);
-   } else {
-       throw std::runtime_error("PyObject is neither py::str, QuantumCircuit, nor QasmQobjExperiment");
-   }
+    py::object QuantumCircuit       = py::module::import("qiskit").attr("QuantumCircuit");
+    py::object pyQasmQobjExperiment = py::module::import("qiskit.qobj").attr("QasmQobjExperiment");
+
+    if (py::isinstance<py::str>(circ)) {
+        auto&&                                  file1 = circ.cast<std::string>();
+        std::unique_ptr<qc::QuantumComputation> qc    = std::make_unique<qc::QuantumComputation>();
+        std::ofstream                           ofs(filename);
+        qc->import(file1);
+        qc->dump(ofs, qc::Tensor);
+    } else if (py::isinstance(circ, QuantumCircuit)) {
+        qc::qiskit::QuantumCircuit::dumpTensorNetwork(circ, filename);
+    } else if (py::isinstance(circ, pyQasmQobjExperiment)) {
+        qc::qiskit::QasmQobjExperiment::dumpTensorNetwork(circ, filename);
+    } else {
+        throw std::runtime_error("PyObject is neither py::str, QuantumCircuit, nor QasmQobjExperiment");
+    }
 }
 
 PYBIND11_MODULE(pyddsim, m) {
-<<<<<<< HEAD
-   m.doc() = "Python interface for the MQT DDSIM quantum circuit simulator";
-
-   py::class_<CircuitSimulator>(m, "CircuitSimulator")
-           .def(py::init<>(&create_simulator<CircuitSimulator>), "circ"_a, "seed"_a)
-           .def(py::init<>(&create_simulator_without_seed<CircuitSimulator>), "circ"_a)
-           .def("get_number_of_qubits", &CircuitSimulator::getNumberOfQubits)
-           .def("get_name", &CircuitSimulator::getName)
-           .def("simulate", &CircuitSimulator::Simulate, "shots"_a)
-           .def("statistics", &CircuitSimulator::AdditionalStatistics)
-           .def("get_vector", &CircuitSimulator::getVectorComplex);
-
-   py::enum_<HybridSchrodingerFeynmanSimulator::Mode>(m, "HybridMode")
-           .value("DD", HybridSchrodingerFeynmanSimulator::Mode::DD)
-           .value("amplitude", HybridSchrodingerFeynmanSimulator::Mode::Amplitude)
-           .export_values();
-
-   py::class_<HybridSchrodingerFeynmanSimulator>(m, "HybridCircuitSimulator")
-           .def(py::init<>(&create_simulator<HybridSchrodingerFeynmanSimulator, HybridSchrodingerFeynmanSimulator::Mode&, const std::size_t&>),
-                "circ"_a, "seed"_a, "mode"_a = HybridSchrodingerFeynmanSimulator::Mode::Amplitude, "nthreads"_a = 2)
-           .def(py::init<>(&create_simulator_without_seed<HybridSchrodingerFeynmanSimulator, HybridSchrodingerFeynmanSimulator::Mode&, const std::size_t&>),
-                "circ"_a, "mode"_a = HybridSchrodingerFeynmanSimulator::Mode::Amplitude, "nthreads"_a = 2)
-           .def("get_number_of_qubits", &CircuitSimulator::getNumberOfQubits)
-           .def("get_name", &CircuitSimulator::getName)
-           .def("simulate", &HybridSchrodingerFeynmanSimulator::Simulate, "shots"_a)
-           .def("statistics", &CircuitSimulator::AdditionalStatistics)
-           .def("get_vector", &CircuitSimulator::getVectorComplex)
-           .def("get_mode", &HybridSchrodingerFeynmanSimulator::getMode)
-           .def("get_final_amplitudes", &HybridSchrodingerFeynmanSimulator::getFinalAmplitudes);
-
-   // TODO: Add new strategies here
-   py::enum_<PathSimulator::Configuration::Mode>(m, "PathSimulatorMode")
-           .value("sequential", PathSimulator::Configuration::Mode::Sequential)
-           .value("pairwise_recursive", PathSimulator::Configuration::Mode::PairwiseRecursiveGrouping)
-           .value("cotengra", PathSimulator::Configuration::Mode::Cotengra)
-           .value("bracket", PathSimulator::Configuration::Mode::BracketGrouping)
-           .value("alternating", PathSimulator::Configuration::Mode::Alternating)
-           .value("gatecost", PathSimulator::Configuration::Mode::Gatecost)
-           .export_values()
-           .def(py::init([](const std::string& str) -> PathSimulator::Configuration::Mode {return PathSimulator::Configuration::modeFromString(str); }));
-
-   py::class_<PathSimulator::Configuration>(m, "PathSimulatorConfiguration", "Configuration options for the Path Simulator")
-           .def(py::init())
-           .def_readwrite("mode", &PathSimulator::Configuration::mode,
-                          R"pbdoc(Setting the mode used for determining a simulation path)pbdoc")
-           .def_readwrite("bracket_size", &PathSimulator::Configuration::bracketSize,
-                          R"pbdoc(Size of the brackets one wants to combine)pbdoc")
-           .def_readwrite("alternating_start", &PathSimulator::Configuration::alternatingStart,
-                          R"pbdoc(Start of the alternating strategy)pbdoc")
-           .def_readwrite("gate_cost", &PathSimulator::Configuration::gateCost)
-           .def_readwrite("seed", &PathSimulator::Configuration::seed,
-                          R"pbdoc(Seed for the simulator)pbdoc")
-           .def("json", &PathSimulator::Configuration::json)
-           .def("__repr__", &PathSimulator::Configuration::toString);
-
-   py::class_<PathSimulator>(m, "PathCircuitSimulator")
-           .def(py::init<>(&create_simulator_without_seed<PathSimulator, PathSimulator::Configuration&>),
-                "circ"_a, "config"_a = PathSimulator::Configuration())
-           .def(py::init<>(&create_simulator_without_seed<PathSimulator, PathSimulator::Configuration::Mode&, const std::size_t&, const std::size_t&, const std::list<std::size_t>&, const std::size_t&>),
-                "circ"_a, "mode"_a = PathSimulator::Configuration::Mode::Sequential, "bracket_size"_a = 2, "alternating_start"_a = 0, "gate_cost"_a = NULL, "seed"_a = 0)
-           .def("set_simulation_path", py::overload_cast<const PathSimulator::SimulationPath::Components&, bool>(&PathSimulator::setSimulationPath))
-           .def("get_number_of_qubits", &CircuitSimulator::getNumberOfQubits)
-           .def("get_name", &CircuitSimulator::getName)
-           .def("simulate", &PathSimulator::Simulate, "shots"_a)
-           .def("statistics", &CircuitSimulator::AdditionalStatistics)
-           .def("get_vector", &CircuitSimulator::getVectorComplex);
-
-   py::enum_<UnitarySimulator::Mode>(m, "ConstructionMode")
-           .value("recursive", UnitarySimulator::Mode::Recursive)
-           .value("sequential", UnitarySimulator::Mode::Sequential)
-           .export_values();
-
-   py::class_<UnitarySimulator>(m, "UnitarySimulator")
-           .def(py::init<>(&create_simulator<UnitarySimulator, UnitarySimulator::Mode&>),
-                "circ"_a, "seed"_a, "mode"_a = UnitarySimulator::Mode::Recursive)
-           .def(py::init<>(&create_simulator_without_seed<UnitarySimulator, UnitarySimulator::Mode&>),
-                "circ"_a, "mode"_a = UnitarySimulator::Mode::Recursive)
-           .def("get_number_of_qubits", &CircuitSimulator::getNumberOfQubits)
-           .def("get_name", &CircuitSimulator::getName)
-           .def("construct", &UnitarySimulator::Construct)
-           .def("get_mode", &UnitarySimulator::getMode)
-           .def("get_construction_time", &UnitarySimulator::getConstructionTime)
-           .def("get_final_node_count", &UnitarySimulator::getFinalNodeCount)
-           .def("get_max_node_count", &UnitarySimulator::getMaxNodeCount);
-
-   m.def("get_matrix", &getNumpyMatrix, "sim"_a, "mat"_a);
-
-   m.def("dump_tensor_network", &dump_tensor_network, "dump a tensor network representation of the given circuit",
-         "circ"_a, "filename"_a);
-=======
     m.doc() = "Python interface for the MQT DDSIM quantum circuit simulator";
 
     py::class_<CircuitSimulator<>>(m, "CircuitSimulator")
@@ -301,6 +159,7 @@
             .value("cotengra", PathSimulator<>::Configuration::Mode::Cotengra)
             .value("bracket", PathSimulator<>::Configuration::Mode::BracketGrouping)
             .value("alternating", PathSimulator<>::Configuration::Mode::Alternating)
+            .value("gatecost", PathSimulator<>::Configuration::Mode::Gatecost)
             .export_values()
             .def(py::init([](const std::string& str) -> PathSimulator<>::Configuration::Mode { return PathSimulator<>::Configuration::modeFromString(str); }));
 
@@ -312,6 +171,7 @@
                            R"pbdoc(Size of the brackets one wants to combine)pbdoc")
             .def_readwrite("alternating_start", &PathSimulator<>::Configuration::alternatingStart,
                            R"pbdoc(Start of the alternating strategy)pbdoc")
+            .def_readwrite("gate_cost", &PathSimulator<>::Configuration::gateCost)
             .def_readwrite("seed", &PathSimulator<>::Configuration::seed,
                            R"pbdoc(Seed for the simulator)pbdoc")
             .def("json", &PathSimulator<>::Configuration::json)
@@ -351,17 +211,12 @@
 
     m.def("dump_tensor_network", &dump_tensor_network, "dump a tensor network representation of the given circuit",
           "circ"_a, "filename"_a);
->>>>>>> 3762008f
 
 #define STRINGIFY(x) #x
 #define MACRO_STRINGIFY(x) STRINGIFY(x)
 #ifdef VERSION_INFO
-<<<<<<< HEAD
-   m.attr("__version__") = VERSION_INFO;
-=======
     m.attr("__version__") = MACRO_STRINGIFY(VERSION_INFO);
->>>>>>> 3762008f
 #else
-   m.attr("__version__") = "dev";
+    m.attr("__version__") = "dev";
 #endif
 }