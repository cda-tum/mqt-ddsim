#include "DeterministicNoiseSimulator.hpp"

#include "dd/Export.hpp"
#include "dd/Operations.hpp"

using CN = dd::ComplexNumbers;

template<class Config>
std::map<std::string, std::size_t> DeterministicNoiseSimulator<Config>::simulate(std::size_t shots) {
    bool                               hasNonmeasurementNonUnitary = false;
    bool                               hasMeasurements             = false;
    bool                               measurementsLast            = true;
    std::map<std::size_t, std::size_t> measurementMap;

    std::tie(hasNonmeasurementNonUnitary, hasMeasurements, measurementsLast, measurementMap) = DeterministicNoiseSimulator<Config>::analyseCircuit();

    // easiest case: all gates are unitary --> simulate once and sample away on all qubits
    if (!hasNonmeasurementNonUnitary && !hasMeasurements) {
        deterministicSimulate(false);
        return DeterministicNoiseSimulator<Config>::measureAllNonCollapsing2(shots);
    }

    // single shot is enough, but the sampling should only return actually measured qubits
    if (!hasNonmeasurementNonUnitary && measurementsLast) {
        deterministicSimulate(true);
        std::map<std::string, std::size_t> measurementCounter;
        const auto                         qubits = qc->getNqubits();
        const auto                         cbits  = qc->getNcbits();

        // MeasureAllNonCollapsing returns a map from measurement over all qubits to the number of occurrences
        for (const auto& [bit_string, count]: DeterministicNoiseSimulator<Config>::measureAllNonCollapsing2(shots)) {
            std::string resultString(qc->getNcbits(), '0');

            for (auto const& [qubit_index, bitIndex]: measurementMap) {
                resultString[cbits - bitIndex - 1] = bit_string[qubits - qubit_index - 1];
            }

            measurementCounter[resultString] += count;
        }

        return measurementCounter;
    }

    // there are nonunitaries (or intermediate measurement_map) and we have to actually do multiple single_shots :(
    std::map<std::string, std::size_t> measurementCounter;

    for (unsigned int i = 0; i < shots; i++) {
        const auto result = deterministicSimulate(false);
        const auto cbits  = qc->getNcbits();

        std::string resultString(qc->getNcbits(), '0');

        // result is a map from the cbit index to the Boolean value
        for (const auto& [bitIndex, value]: result) {
            resultString[cbits - bitIndex - 1] = value ? '1' : '0';
        }
        measurementCounter[resultString]++;
    }
    return measurementCounter;
}

template<class Config>
std::tuple<bool, bool, bool, std::map<std::size_t, std::size_t>> DeterministicNoiseSimulator<Config>::analyseCircuit() {
    bool                               hasNonmeasurementNonUnitary = false;
    bool                               hasMeasurements             = false;
    bool                               measurementsLast            = true;
    std::map<std::size_t, std::size_t> measurementMap;

    for (auto& op: *qc) {
        if (op->isClassicControlledOperation() || (op->isNonUnitaryOperation() && op->getType() != qc::Measure && op->getType() != qc::Barrier)) {
            hasNonmeasurementNonUnitary = true;
        }
        if (op->getType() == qc::Measure) {
            auto* nonUnitaryOp = dynamic_cast<qc::NonUnitaryOperation*>(op.get());
            if (nonUnitaryOp == nullptr) {
                throw std::runtime_error("Op with type Measurement could not be casted to NonUnitaryOperation");
            }
            hasMeasurements = true;

            const auto& quantum = nonUnitaryOp->getTargets();
            const auto& classic = nonUnitaryOp->getClassics();

            if (quantum.size() != classic.size()) {
                throw std::runtime_error("Measurement: Sizes of quantum and classic register mismatch.");
            }

            for (unsigned int i = 0; i < quantum.size(); ++i) {
                measurementMap[quantum.at(i)] = classic.at(i);
            }
        }

        if (hasMeasurements && op->isUnitary()) {
            measurementsLast = false;
        }
    }
    return std::tuple<bool, bool, bool, std::map<std::size_t, std::size_t>>{hasNonmeasurementNonUnitary, hasMeasurements, measurementsLast, measurementMap};
}

template<class Config>
std::map<std::size_t, bool> DeterministicNoiseSimulator<Config>::deterministicSimulate(bool ignoreNonUnitaries) {
    rootEdge = Simulator<Config>::dd->makeZeroDensityOperator(static_cast<dd::Qubit>(qc->getNqubits()));
    Simulator<Config>::dd->incRef(rootEdge);
    std::map<std::size_t, bool> classicValues;

    auto deterministicNoiseFunctionality = dd::DeterministicNoiseFunctionality<Config>(
            Simulator<Config>::dd,
            static_cast<dd::Qubit>(qc->getNqubits()),
            noiseProbSingleQubit,
            noiseProbMultiQubit,
            ampDampingProbSingleQubit,
            ampDampingProbMultiQubit,
            noiseEffects);

    for (auto const& op: *qc) {
        Simulator<Config>::dd->garbageCollect();
        if (!op->isUnitary() && !(op->isClassicControlledOperation())) {
            if (auto* nuOp = dynamic_cast<qc::NonUnitaryOperation*>(op.get())) {
                if (ignoreNonUnitaries) {
                    continue;
                }
                if (nuOp->getType() == qc::Measure) {
                    auto quantum = nuOp->getTargets();
                    auto classic = nuOp->getClassics();

                    assert(quantum.size() == classic.size()); // this should not happen do to check in Simulate

                    for (std::size_t i = 0U; i < quantum.size(); ++i) {
                        char result                = '2';
                        std::tie(rootEdge, result) = Simulator<Config>::dd->measureOneCollapsing(rootEdge, static_cast<dd::Qubit>(quantum.at(i)), Simulator<Config>::mt);
                        assert(result == '0' || result == '1');
                        classicValues[classic.at(i)] = (result == '1');
                    }
                } else if (op->getType() == qc::Barrier) {
                    continue;
                } else if (op->getType() == qc::Reset) {
                    // Reset qubit
                    auto qubits = nuOp->getTargets();
                    for (const auto& qubit: qubits) {
                        char result                = '2';
                        std::tie(rootEdge, result) = Simulator<Config>::dd->measureOneCollapsing(rootEdge, static_cast<dd::Qubit>(qubits.at(qubit)), Simulator<Config>::mt);
                        if (result == '1') {
                            const auto x         = qc::StandardOperation(qc->getNqubits(), qubit, qc::X);
                            const auto operation = dd::getDD(&x, Simulator<Config>::dd);
                            rootEdge             = Simulator<Config>::dd->applyOperationToDensity(rootEdge, operation);
                        }
                    }
                }
            } else {
                throw std::runtime_error(std::string{"Unsupported non-unitary functionality: \""} + nuOp->getName() + "\"");
            }
<<<<<<< HEAD
        } else {
            if (op->isClassicControlledOperation()) {
                if (auto* classicallyControlledOp = dynamic_cast<qc::ClassicControlledOperation*>(op.get())) {
                    const auto   startIndex    = static_cast<std::uint16_t>(classicallyControlledOp->getParameter().at(0));
                    const auto   length        = static_cast<std::uint16_t>(classicallyControlledOp->getParameter().at(1));
                    const auto   expectedValue = classicallyControlledOp->getExpectedValue();
                    unsigned int actualValue   = 0;
                    for (std::size_t i = 0; i < length; i++) {
                        actualValue |= (classicValues[startIndex + i] ? 1U : 0U) << i;
                    }
=======
            throw std::runtime_error("Dynamic cast to NonUnitaryOperation failed.");
        }
        if (op->isClassicControlledOperation()) {
            throw std::runtime_error("Classical controlled operations are not supported.");
        }
        auto operation = dd::getDD(op.get(), *Simulator<Config>::dd);
>>>>>>> 225e0788

                    //std::clog << "expected " << expected_value << " and actual value was " << actual_value << "\n";

                    if (actualValue != expectedValue) {
                        continue;
                    }
                }
            }

            auto operation = dd::getDD(op.get(), Simulator<Config>::dd);

            // Applying the operation to the density matrix
            Simulator<Config>::dd->applyOperationToDensity(rootEdge, operation);

            deterministicNoiseFunctionality.applyNoiseEffects(rootEdge, op);
        }
    }
    return classicValues;
}

template<class Config>
std::map<std::string, std::size_t> DeterministicNoiseSimulator<Config>::sampleFromProbabilityMap(const dd::SparsePVecStrKeys& resultProbabilityMap, std::size_t shots) {
    std::vector<dd::fp> weights;
    weights.reserve(resultProbabilityMap.size());

    for (const auto& [state, prob]: resultProbabilityMap) {
        weights.emplace_back(prob);
    }
    std::discrete_distribution<std::size_t> d(weights.begin(), weights.end()); // NOLINT(misc-const-correctness) false-positive

    //Sample n shots elements from the prob distribution
    std::map<std::size_t, std::size_t> results; // NOLINT(misc-const-correctness) false-positive
    for (size_t n = 0; n < shots; ++n) {
        ++results[d(Simulator<Config>::mt)];
    }

    // Create the final map containing the measurement results and the corresponding shots
    std::map<std::string, std::size_t> resultShotsMap;

    for (const auto& [state, prob]: results) {
        resultShotsMap.emplace(std::next(resultProbabilityMap.begin(), static_cast<std::int64_t>(state))->first, prob);
    }

    return resultShotsMap;
}

template class DeterministicNoiseSimulator<DensityMatrixSimulatorDDPackageConfig>;<|MERGE_RESOLUTION|>--- conflicted
+++ resolved
@@ -98,9 +98,9 @@
 
 template<class Config>
 std::map<std::size_t, bool> DeterministicNoiseSimulator<Config>::deterministicSimulate(bool ignoreNonUnitaries) {
+    std::map<std::size_t, bool> classicValues;
     rootEdge = Simulator<Config>::dd->makeZeroDensityOperator(static_cast<dd::Qubit>(qc->getNqubits()));
     Simulator<Config>::dd->incRef(rootEdge);
-    std::map<std::size_t, bool> classicValues;
 
     auto deterministicNoiseFunctionality = dd::DeterministicNoiseFunctionality<Config>(
             Simulator<Config>::dd,
@@ -140,7 +140,7 @@
                         std::tie(rootEdge, result) = Simulator<Config>::dd->measureOneCollapsing(rootEdge, static_cast<dd::Qubit>(qubits.at(qubit)), Simulator<Config>::mt);
                         if (result == '1') {
                             const auto x         = qc::StandardOperation(qc->getNqubits(), qubit, qc::X);
-                            const auto operation = dd::getDD(&x, Simulator<Config>::dd);
+                            const auto operation = dd::getDD(&x, *Simulator<Config>::dd);
                             rootEdge             = Simulator<Config>::dd->applyOperationToDensity(rootEdge, operation);
                         }
                     }
@@ -148,7 +148,6 @@
             } else {
                 throw std::runtime_error(std::string{"Unsupported non-unitary functionality: \""} + nuOp->getName() + "\"");
             }
-<<<<<<< HEAD
         } else {
             if (op->isClassicControlledOperation()) {
                 if (auto* classicallyControlledOp = dynamic_cast<qc::ClassicControlledOperation*>(op.get())) {
@@ -159,14 +158,6 @@
                     for (std::size_t i = 0; i < length; i++) {
                         actualValue |= (classicValues[startIndex + i] ? 1U : 0U) << i;
                     }
-=======
-            throw std::runtime_error("Dynamic cast to NonUnitaryOperation failed.");
-        }
-        if (op->isClassicControlledOperation()) {
-            throw std::runtime_error("Classical controlled operations are not supported.");
-        }
-        auto operation = dd::getDD(op.get(), *Simulator<Config>::dd);
->>>>>>> 225e0788
 
                     //std::clog << "expected " << expected_value << " and actual value was " << actual_value << "\n";
 
@@ -176,7 +167,7 @@
                 }
             }
 
-            auto operation = dd::getDD(op.get(), Simulator<Config>::dd);
+            auto operation = dd::getDD(op.get(), *Simulator<Config>::dd);
 
             // Applying the operation to the density matrix
             Simulator<Config>::dd->applyOperationToDensity(rootEdge, operation);
