#include "DeterministicNoiseSimulator.hpp"

#include "dd/Export.hpp"

using CN    = dd::ComplexNumbers;
using dEdge = dd::dEdge;
using Edge  = dd::Edge<dd::dNode>;

dEdge DeterministicNoiseSimulator::makeZeroDensityOperator(dd::QubitCount n) {
    auto f = dEdge::one;
    assert((signed char)n == n);
    for (dd::Qubit p = 0; p < (signed char)n; p++) {
        f = dd->makeDDNode(p, std::array{f, dEdge::zero, dEdge::zero, dEdge::zero});
    }
    return f;
}

dd::fp DeterministicNoiseSimulator::probForIndexToBeZero(dEdge e, dd::Qubit index, dd::fp pathProb, dd::fp global_prob) {
    if (Edge::isDensityMatrix((long)e.p)) {
        dEdge newEdge{dd->dUniqueTable.getNode(), e.w};
        e = Edge::getAlignedDensityNodeCopy(e, newEdge);
    }

    if (e.w.approximatelyZero() || (e.p->v == index && e.p->e[0].w.approximatelyZero())) {
        return 0;
    }

    assert(!e.isTerminal());
    assert(dd::CTEntry::val(e.w.i) == 0);
    pathProb = pathProb * dd::CTEntry::val(e.w.r);

    if (e.p->v > index) {
        global_prob += probForIndexToBeZero(e.p->e[0], index, pathProb, global_prob);
        global_prob += probForIndexToBeZero(e.p->e[3], index, pathProb, global_prob);
        return global_prob;
    } else {
        return pathProb;
    }
}

char DeterministicNoiseSimulator::MeasureOneCollapsing(dd::Qubit index) {
    char                                   result   = 'n';
    auto                                   f        = qc::MatrixDD::one;
    auto                                   n_qubits = getNumberOfQubits();
    std::uniform_real_distribution<dd::fp> dist(0.0, 1.0L);
    dd::fp                                 n = dist(mt);

    auto prob_zero = probForIndexToBeZero(density_root_edge, index, 1, 0);

    for (dd::Qubit p = 0; p < (signed char)n_qubits; p++) {
        if (p == index) {
            if (prob_zero >= n) {
                // Build the operation that it sets index to 0
                result = '0';
                f      = dd->makeDDNode(static_cast<dd::Qubit>(p), std::array{f, qc::MatrixDD::zero, qc::MatrixDD::zero, qc::MatrixDD::zero});
            } else {
                result = '1';
                // Build the operation that it sets index to 1
                f = dd->makeDDNode(static_cast<dd::Qubit>(p), std::array{qc::MatrixDD::zero, qc::MatrixDD::zero, qc::MatrixDD::zero, f});
            }
        } else {
            f = dd->makeDDNode(static_cast<dd::Qubit>(p), std::array{f, qc::MatrixDD::zero, qc::MatrixDD::zero, f});
        }
    }
    //    qc::MatrixDD tmp0 = dd->multiply(dd->multiply(f, density_root_edge), dd->conjugateTranspose(f));
    auto tmp0 = dd->conjugateTranspose(f);
    auto tmp1 = dd->multiply(density_root_edge, reinterpret_cast<dEdge&>(tmp0), 0, false);
    auto tmp2 = dd->multiply(reinterpret_cast<dEdge&>(f), tmp1, 0, true);

    dd->incRef(tmp0);
    dd->decRef(density_root_edge);
    density_root_edge = reinterpret_cast<dEdge&>(tmp0);

    // Normalize the density matrix
    auto trace = dd->trace(reinterpret_cast<dd::mEdge&>(density_root_edge));
    assert(trace.i == 0);
    auto tmp_complex = dd->cn.getTemporary(1 / trace.r, 0);
    dd::ComplexNumbers::mul(tmp_complex, density_root_edge.w, tmp_complex);
    dd::ComplexNumbers::decRef(density_root_edge.w);
    density_root_edge.w = dd->cn.lookup(tmp_complex);
    return result;
}

std::map<std::string, double> DeterministicNoiseSimulator::DeterministicSimulate() {
    const unsigned short         n_qubits = qc->getNqubits();
    std::map<unsigned int, bool> classic_values;

    volatile dd::dEdge* test = reinterpret_cast<dd::dEdge*>(0x7fffffffc890);
    volatile dd::dNode* test2 = reinterpret_cast<dd::dNode*>(0x5555557a5180);

    density_root_edge = makeZeroDensityOperator(n_qubits);
    dd->incRef(density_root_edge);

    for (auto const& op: *qc) {
        //        opCounter++;
        dd->garbageCollect();
        if (!op->isUnitary() && !(op->isClassicControlledOperation())) {
            if (auto* nu_op = dynamic_cast<qc::NonUnitaryOperation*>(op.get())) {
                if (op->getType() == qc::Measure) {
                    auto quantum = nu_op->getTargets();
                    auto classic = nu_op->getClassics();

                    if (quantum.size() != classic.size()) {
                        throw std::runtime_error("Measurement: Sizes of quantum and classic register mismatch.");
                    }

                    for (unsigned int i = 0; i < quantum.size(); ++i) {
                        auto result = MeasureOneCollapsing(quantum.at(i));
                        assert(result == '0' || result == '1');
                        classic_values[classic.at(i)] = (result == '1');
                    }
                } else if (op->getType() == qc::Reset) {
                    //                    // Reset qubit
                    throw std::runtime_error(std::string{"Unsupported non-unitary functionality: \""} + nu_op->getName() + "\"");
                } else {
                    //Skipping barrier
                    if (op->getType() == qc::Barrier) {
                        continue;
                    }
                    throw std::runtime_error(std::string{"Unsupported non-unitary functionality: \""} + nu_op->getName() + "\"");
                }
            } else {
                throw std::runtime_error("Dynamic cast to NonUnitaryOperation failed.");
            }
            dd->garbageCollect();
        } else {
            qc::MatrixDD dd_op = {};
            qc::Targets  targets;
            dd::Controls controls;
            if (op->isClassicControlledOperation()) {
                // Check if the operation is controlled by a classical register
                auto* classic_op    = dynamic_cast<qc::ClassicControlledOperation*>(op.get());
                bool  conditionTrue = true;
                auto  expValue      = classic_op->getExpectedValue();

                for (unsigned int i = classic_op->getControlRegister().first;
                     i < classic_op->getControlRegister().second; i++) {
                    if (classic_values[i] != (expValue % 2)) {
                        conditionTrue = false;
                        break;
                    } else {
                        expValue = expValue >> 1u;
                    }
                }
                dd_op   = dd::getDD(classic_op->getOperation(), dd);
                targets = classic_op->getOperation()->getTargets();
                assert(targets.size() == 1);
                controls = classic_op->getOperation()->getControls();
                if (!conditionTrue) {
                    continue;
                }
            } else {
                dd_op   = dd::getDD(op.get(), dd);
                targets = op->getTargets();
                assert(targets.size() == 1);
                controls = op->getControls();
            }

            // Applying the operation to the density matrix
            auto tmp0 = dd->conjugateTranspose(dd_op);
            auto tmp1 = dd->multiply(reinterpret_cast<dEdge&>(density_root_edge), reinterpret_cast<dEdge&>(tmp0), 0, false);
            auto tmp2 = dd->multiply(reinterpret_cast<dEdge&>(dd_op), reinterpret_cast<dEdge&>(tmp1), 0, use_density_matrix_type);
            dd->incRef(tmp2);
            density_root_edge.p = Edge::getAlignedDensityNode(density_root_edge.p);
            dd->decRef(density_root_edge);
            density_root_edge = tmp2;

            if (use_density_matrix_type) {
                density_root_edge.p = Edge::setDensityMatrixTrue(density_root_edge.p);
            }

            if (noiseProbability > 0) {
                std::vector used_qubits = op->getTargets();
                for (auto control: op->getControls()) {
                    used_qubits.push_back(control.qubit);
                }

                if (sequentialApplyNoise) { // was `stochastic_runs == -2`
                    [[maybe_unused]] auto cache_size_before = dd->cn.cacheCount();

                    applyDetNoiseSequential(used_qubits);

                    [[maybe_unused]] auto cache_size_after = dd->cn.cacheCount();
                    assert(cache_size_after == cache_size_before);
                } else {
//                    signed char maxDepth       = targets[0];
//                    auto        control_qubits = op->getControls();
//                    for (auto& control: control_qubits) {
//                        if (control.qubit < maxDepth) {
//                            maxDepth = control.qubit;
//                        }
//                    }

                    //todo I only must check array elements <=current_v, for the caching
                    sort(used_qubits.begin(), used_qubits.end(), std::greater<>());

                    if (used_qubits.size() > 1) {
                        noiseProbability *= 2;
                    }

                    [[maybe_unused]] auto cache_size_before = dd->cn.cacheCount();

                    dd::Edge<dd::dNode> nodeAfterNoise = {};
                    if (use_density_matrix_type) {
                        Edge::applyDmChangesToEdges(&density_root_edge, nullptr);
                        nodeAfterNoise = ApplyNoiseEffects(density_root_edge, used_qubits, false);
                        Edge::revertDmChangesToEdges(&density_root_edge, nullptr);
                    } else {
                        nodeAfterNoise = ApplyNoiseEffects(density_root_edge, used_qubits, true);
                    }
                    if (used_qubits.size() > 1) {
                        noiseProbability /= 2;
                    }

                    [[maybe_unused]] auto cache_size_after = dd->cn.cacheCount();
                    assert(cache_size_after == cache_size_before);

                    dd->incRef(nodeAfterNoise);

                    density_root_edge.p = Edge::getAlignedDensityNode(density_root_edge.p);
                    dd->decRef(density_root_edge);
                    density_root_edge = nodeAfterNoise;
                    if (use_density_matrix_type) {
                        density_root_edge.p = Edge::setDensityMatrixTrue(density_root_edge.p);
                    }
                }
            }
        }
    }
    dd->garbageCollect(true);
    printf("Multiplication cache");
    dd->densityMul.printStatistics();
    printf("Add cache\n");
    dd->densityAdd.printStatistics();
    printf("Noise cache\n");
    dd->densityNoise.printStatistics();
    return AnalyseState(n_qubits, false);
}

dEdge DeterministicNoiseSimulator::ApplyNoiseEffects(dEdge& originalEdge, const std::vector<dd::Qubit>& used_qubits, bool firstPathEdge) {
    if (originalEdge.p->v < used_qubits.back() || originalEdge.isTerminal()) {
        dEdge tmp{};
        if (originalEdge.w.approximatelyZero()) {
            tmp.w = dd::Complex::zero;
        } else {
            tmp.w = originalEdge.w;
            //            noiseLookUpResult.w = dd->cn.getCached(dd::CTEntry::val(originalEdge.w.r), dd::CTEntry::val(originalEdge.w.i));
        }
        if (originalEdge.isTerminal()) {
            return dEdge::terminal(tmp.w);
        } else {
            tmp.p = originalEdge.p;
            return tmp;
        }
    }
    auto originalCopy = originalEdge;
    originalCopy.w    = dd::Complex::one;

    // Check if the target of the current edge is in the "compute table".
    auto noiseLookUpResult = dd->densityNoise.lookup(originalCopy, used_qubits);

    if (noiseLookUpResult.p != nullptr) {
        auto tmpComplexValue = dd->cn.getCached();
        CN::mul(tmpComplexValue, noiseLookUpResult.w, originalEdge.w);
        noiseLookUpResult.w = dd->cn.lookup(tmpComplexValue);
        dd->cn.returnToCache(tmpComplexValue);
        return noiseLookUpResult;
    }

    std::array<dEdge, 4> new_edges{};
    for (short i = 0; i < 4; i++) {
        if (firstPathEdge || i == 1) {
            // If I am to the firstPathEdge I cannot minimize the necessary operations anymore
            Edge::applyDmChangesToEdges(&originalCopy.p->e[i], nullptr);
            new_edges[i] = ApplyNoiseEffects(originalCopy.p->e[i], used_qubits, true);
            Edge::revertDmChangesToEdges(&originalCopy.p->e[i], nullptr);
        } else if (i == 2) {
            // Size e[1] == e[2] (due to density matrix representation), I can skip calculating e[2]
            new_edges[2].p = new_edges[1].p;
            new_edges[2].w = new_edges[1].w;
        } else {
            Edge::applyDmChangesToEdges(&originalCopy.p->e[i], nullptr);
            new_edges[i] = ApplyNoiseEffects(originalCopy.p->e[i], used_qubits, false);
            Edge::revertDmChangesToEdges(&originalCopy.p->e[i], nullptr);
        }
    }
    dd::Edge<dd::dNode> e = {};
<<<<<<< HEAD
    if (std::count(used_qubits.begin(), used_qubits.end(), originalCopy.p->v)) {
//    if (op->actsOn(originalCopy.p->v)) {
=======

    if (op->actsOn(originalCopy.p->v)) {
>>>>>>> c7d78c25
        //        [[maybe_unused]] auto cache_size_before = dd->cn.cacheCount();
        //        applyNoiseCall++;
        for (auto& new_edge: new_edges) {
            if (new_edge.w.approximatelyZero()) {
                new_edge.w = dd::Complex::zero;
            } else {
                new_edge.w = dd->cn.getCached(dd::CTEntry::val(new_edge.w.r), dd::CTEntry::val(new_edge.w.i));
            }
        }

        //        unsigned long cacheCount0 = dd->cn.cacheCount();
        //        unsigned long cacheCountA = 222;
        //        unsigned long cacheCountP = 222;
        //        unsigned long cacheCountD = 222;

        for (auto const& type: gateNoiseTypes) {
            switch (type) {
                case 'A':
                    ApplyAmplitudeDampingToNode(new_edges);
                    //                    cacheCountA = dd->cn.cacheCount();
                    break;
                case 'P':
                    ApplyPhaseFlipToNode(new_edges);
                    //                    cacheCountP = dd->cn.cacheCount();
                    break;
                case 'D':
                    ApplyDepolarisationToNode(new_edges);
                    //                    cacheCountD = dd->cn.cacheCount();
                    break;
                default:
                    throw std::runtime_error(std::string("Unknown gate noise type '") + type + "'");
            }
        }

        for (auto& new_edge: new_edges) {
            if (new_edge.w.approximatelyZero()) {
                if (new_edge.w != dd::Complex::zero) {
                    dd->cn.returnToCache(new_edge.w);
                    new_edge.w = dd::Complex::zero;
                }
            } else {
                dd::Complex c = dd->cn.lookup(new_edge.w);
                dd->cn.returnToCache(new_edge.w);
                new_edge.w = c;
            }
        }
        //        [[maybe_unused]] auto cache_size_after = dd->cn.cacheCount();
        //        if (cache_size_after != cache_size_before){
        //            std::cout << "before: " << cache_size_before << "\n" << std::endl;
        //            std::cout << "0: " << cacheCount0 << "\n" << std::endl;
        //            std::cout << "A: " << cacheCountA << "\n" << std::endl;
        //            std::cout << "P: " << cacheCountP << "\n" << std::endl;
        //            std::cout << "D: " << cacheCountD << "\n" << std::endl;
        //            std::cout << "after: " << cache_size_after << "\n" << std::endl;
        //            assert(false);
        //        }
    }

    e = dd->makeDDNode(originalCopy.p->v, new_edges, false, firstPathEdge);

    // Adding the noise operation to the cache, note that e.w is from the complex number table
    dd->densityNoise.insert(originalCopy, e, used_qubits);

    // Multiplying the old edge weight with the new one and looking up in the complex numbers table
    if (!e.w.approximatelyZero()) {
        if (e.w.approximatelyOne()) {
            e.w = originalEdge.w;
        } else {
            auto tmpComplexValue = dd->cn.getCached();
            CN::mul(tmpComplexValue, e.w, originalEdge.w);
            e.w = dd->cn.lookup(tmpComplexValue);
            dd->cn.returnToCache(tmpComplexValue);
        }
    }
    return e;
}

void DeterministicNoiseSimulator::ApplyPhaseFlipToNode(std::array<dEdge, 4>& e) {
    double      probability  = noiseProbability;
    dd::Complex complex_prob = dd->cn.getCached();

    //e[0] = e[0]

    //e[1] = (1-2p)*e[1]
    if (!e[1].w.approximatelyZero()) {
        complex_prob.r->value = 1 - 2 * probability;
        complex_prob.i->value = 0;
        CN::mul(e[1].w, complex_prob, e[1].w);
    }

    //e[2] = (1-2p)*e[2]
    if (!e[2].w.approximatelyZero()) {
        if (e[1].w.approximatelyZero()) {
            complex_prob.r->value = 1 - 2 * probability;
            complex_prob.i->value = 0;
        }
        CN::mul(e[2].w, complex_prob, e[2].w);
    }

    //e[3] = e[3]

    dd->cn.returnToCache(complex_prob);
}

void DeterministicNoiseSimulator::ApplyAmplitudeDampingToNode(std::array<dEdge, 4>& e) {
    double      probability  = noiseProbability * 2;
    dd::Complex complex_prob = dd->cn.getCached();
    dEdge       helper_edge[1];
    helper_edge[0].w = dd->cn.getCached();

    // e[0] = e[0] + p*e[3]
    if (!e[3].w.approximatelyZero()) {
        complex_prob.r->value = probability;
        complex_prob.i->value = 0;
        if (!e[0].w.approximatelyZero()) {
            CN::mul(helper_edge[0].w, complex_prob, e[3].w);
            helper_edge[0].p = e[3].p;
            dd::Edge tmp     = dd->add2(e[0], helper_edge[0]);
            if (e[0].w != dd::Complex::zero) {
                dd->cn.returnToCache(e[0].w);
            }
            e[0] = tmp;
        } else {
            e[0].w = dd->cn.getCached();
            CN::mul(e[0].w, complex_prob, e[3].w);
            e[0].p = e[3].p;
        }
    }

    //e[1] = sqrt(1-p)*e[1]
    if (!e[1].w.approximatelyZero()) {
        complex_prob.r->value = std::sqrt(1 - probability);
        complex_prob.i->value = 0;
        CN::mul(e[1].w, complex_prob, e[1].w);
    }

    //e[2] = sqrt(1-p)*e[2]
    if (!e[2].w.approximatelyZero()) {
        if (e[1].w.approximatelyZero()) {
            complex_prob.r->value = std::sqrt(1 - probability);
            complex_prob.i->value = 0;
        }
        CN::mul(e[2].w, complex_prob, e[2].w);
    }

    //e[3] = (1-p)*e[3]
    if (!e[3].w.approximatelyZero()) {
        complex_prob.r->value = 1 - probability;
        CN::mul(e[3].w, complex_prob, e[3].w);
    }

    dd->cn.returnToCache(helper_edge[0].w);
    dd->cn.returnToCache(complex_prob);
}

void DeterministicNoiseSimulator::ApplyDepolarisationToNode(std::array<dEdge, 4>& e) {
    double      probability = noiseProbability;
    dEdge       helper_edge[2];
    dd::Complex complex_prob = dd->cn.getCached();
    complex_prob.i->value    = 0;

    dEdge old_e0_edge;
    old_e0_edge.w = dd->cn.getCached(dd::CTEntry::val(e[0].w.r), dd::CTEntry::val(e[0].w.i));
    old_e0_edge.p = e[0].p;

    //e[0] = 0.5*((2-p)*e[0] + p*e[3])
    {
        helper_edge[0].w = dd::Complex::zero;
        helper_edge[1].w = dd::Complex::zero;

        //helper_edge[0] = 0.5*((2-p)*e[0]
        if (!e[0].w.approximatelyZero()) {
            helper_edge[0].w      = dd->cn.getCached();
            complex_prob.r->value = (2 - probability) * 0.5;
            CN::mul(helper_edge[0].w, complex_prob, e[0].w);
            helper_edge[0].p = e[0].p;
        }

        //helper_edge[1] = 0.5*p*e[3]
        if (!e[3].w.approximatelyZero()) {
            helper_edge[1].w      = dd->cn.getCached();
            complex_prob.r->value = probability * 0.5;
            CN::mul(helper_edge[1].w, complex_prob, e[3].w);
            helper_edge[1].p = e[3].p;
        }

        //e[0] = helper_edge[0] + helper_edge[1]
        if (e[0].w != dd::Complex::zero) {
            dd->cn.returnToCache(e[0].w);
        }
        e[0] = dd->add2(helper_edge[0], helper_edge[1]);

        if (helper_edge[0].w != dd::Complex::zero) {
            dd->cn.returnToCache(helper_edge[0].w);
        }
        if (helper_edge[1].w != dd::Complex::zero) {
            dd->cn.returnToCache(helper_edge[1].w);
        }
    }

    //e[1]=1-p*e[1]
    if (!e[1].w.approximatelyZero()) {
        complex_prob.r->value = 1 - probability;
        CN::mul(e[1].w, e[1].w, complex_prob);
    }
    //e[2]=1-p*e[2]
    if (!e[2].w.approximatelyZero()) {
        if (e[1].w.approximatelyZero()) {
            complex_prob.r->value = 1 - probability;
        }
        CN::mul(e[2].w, e[2].w, complex_prob);
    }

    //e[3] = 0.5*((2-p)*e[3]) + 0.5*(p*e[0])
    {
        helper_edge[0].w = dd::Complex::zero;
        helper_edge[1].w = dd::Complex::zero;

        //helper_edge[0] = 0.5*((2-p)*e[3])
        if (!e[3].w.approximatelyZero()) {
            helper_edge[0].w      = dd->cn.getCached();
            complex_prob.r->value = (2 - probability) * 0.5;
            CN::mul(helper_edge[0].w, complex_prob, e[3].w);
            helper_edge[0].p = e[3].p;
        }

        //helper_edge[1] = 0.5*p*e[0]
        if (!old_e0_edge.w.approximatelyZero()) {
            helper_edge[1].w      = dd->cn.getCached();
            complex_prob.r->value = probability * 0.5;
            CN::mul(helper_edge[1].w, complex_prob, old_e0_edge.w);
            helper_edge[1].p = old_e0_edge.p;
        }

        //e[3] = helper_edge[0] + helper_edge[1]
        if (e[3].w != dd::Complex::zero) {
            dd->cn.returnToCache(e[3].w);
        }
        e[3] = dd->add2(helper_edge[0], helper_edge[1]);

        if (helper_edge[0].w != dd::Complex::zero) {
            dd->cn.returnToCache(helper_edge[0].w);
        }
        if (helper_edge[1].w != dd::Complex::zero) {
            dd->cn.returnToCache(helper_edge[1].w);
        }
    }
    dd->cn.returnToCache(old_e0_edge.w);
    dd->cn.returnToCache(complex_prob);
}

std::map<std::string, double> DeterministicNoiseSimulator::AnalyseState(dd::QubitCount nr_qubits, bool full_state) {
    std::map<std::string, double> measuredResult = {};
    double                        p0, p1;
    double long                   global_probability;
    double                        statesToMeasure;

    density_root_edge.p = Edge::getAlignedDensityNode(density_root_edge.p);

    if (full_state) {
        statesToMeasure = pow(2, nr_qubits);
    } else {
        statesToMeasure = std::min((double)256, pow(2, nr_qubits));
    }

    for (int m = 0; m < statesToMeasure; m++) {
        int current_result         = m;
        global_probability         = dd::CTEntry::val(density_root_edge.w.r);
        std::string  result_string = intToString(m, '1');
        qc::MatrixDD cur           = reinterpret_cast<const dd::mEdge&>(density_root_edge);
        for (int i = 0; i < nr_qubits; ++i) {
            if (cur.p->v != -1) {
                assert(dd::CTEntry::approximatelyZero(cur.p->e.at(0).w.i) && dd::CTEntry::approximatelyZero(cur.p->e.at(3).w.i));
                p0 = dd::CTEntry::val(cur.p->e.at(0).w.r);
                p1 = dd::CTEntry::val(cur.p->e.at(3).w.r);
            } else {
                global_probability = 0;
                break;
            }

            if (current_result % 2 == 0) {
                cur = cur.p->e.at(0);
                global_probability *= p0;
            } else {
                cur = cur.p->e.at(3);
                global_probability *= p1;
            }
            current_result = current_result >> 1;
        }
        if (global_probability > 0.01) {
            measuredResult.insert({result_string, global_probability});
        }
    }
    return measuredResult;
}

void DeterministicNoiseSimulator::generateGate(qc::MatrixDD* pointer_for_matrices, char noise_type, dd::Qubit target) {
    std::array<dd::GateMatrix, 4> idle_noise_gate{};
    dd::ComplexValue              tmp = {};

    double probability = noiseProbability;

    switch (noise_type) {
        case 'P': {
            tmp.r                 = std::sqrt(1 - probability) * dd::complex_one.r;
            idle_noise_gate[0][0] = idle_noise_gate[0][3] = tmp;
            idle_noise_gate[0][1] = idle_noise_gate[0][2] = dd::complex_zero;
            tmp.r                                         = std::sqrt(probability) * dd::complex_one.r;
            idle_noise_gate[1][0]                         = tmp;
            tmp.r *= -1;
            idle_noise_gate[1][3] = tmp;
            idle_noise_gate[1][1] = idle_noise_gate[1][2] = dd::complex_zero;

            pointer_for_matrices[0] = dd->makeGateDD(idle_noise_gate[0], getNumberOfQubits(), target);
            pointer_for_matrices[1] = dd->makeGateDD(idle_noise_gate[1], getNumberOfQubits(), target);

            break;
        }
            // amplitude damping
            //      (1      0           )       (0      sqrt(probability))
            //  e0= (0      sqrt(1-probability)   ), e1=  (0      0      )
        case 'A': {
            tmp.r                 = std::sqrt(1 - probability * 2) * dd::complex_one.r;
            idle_noise_gate[0][0] = dd::complex_one;
            idle_noise_gate[0][1] = idle_noise_gate[0][2] = dd::complex_zero;
            idle_noise_gate[0][3]                         = tmp;

            tmp.r                 = std::sqrt(probability * 2) * dd::complex_one.r;
            idle_noise_gate[1][0] = idle_noise_gate[1][3] = idle_noise_gate[1][2] = dd::complex_zero;
            idle_noise_gate[1][1]                                                 = tmp;

            pointer_for_matrices[0] = dd->makeGateDD(idle_noise_gate[0], getNumberOfQubits(), target);
            pointer_for_matrices[1] = dd->makeGateDD(idle_noise_gate[1], getNumberOfQubits(), target);
            break;
        }
            // depolarization
        case 'D': {
            tmp.r = std::sqrt(1 - ((3 * probability) / 4)) * dd::complex_one.r;
            //                   (1 0)
            // sqrt(1- ((3p)/4))*(0 1)
            idle_noise_gate[0][0] = idle_noise_gate[0][3] = tmp;
            idle_noise_gate[0][1] = idle_noise_gate[0][2] = dd::complex_zero;

            pointer_for_matrices[0] = dd->makeGateDD(idle_noise_gate[0], getNumberOfQubits(), target);

            //            (0 1)
            // sqrt(probability/4))*(1 0)
            tmp.r                 = std::sqrt(probability / 4) * dd::complex_one.r;
            idle_noise_gate[1][1] = idle_noise_gate[1][2] = tmp;
            idle_noise_gate[1][0] = idle_noise_gate[1][3] = dd::complex_zero;

            pointer_for_matrices[1] = dd->makeGateDD(idle_noise_gate[1], getNumberOfQubits(), target);

            //            (1 0)
            // sqrt(probability/4))*(0 -1)
            tmp.r                 = std::sqrt(probability / 4) * dd::complex_one.r;
            idle_noise_gate[2][0] = tmp;
            tmp.r                 = tmp.r * -1;
            idle_noise_gate[2][3] = tmp;
            idle_noise_gate[2][1] = idle_noise_gate[2][2] = dd::complex_zero;

            pointer_for_matrices[3] = dd->makeGateDD(idle_noise_gate[2], getNumberOfQubits(), target);

            //            (0 -i)
            // sqrt(probability/4))*(i 0)
            tmp.r                 = dd::complex_zero.r;
            tmp.i                 = std::sqrt(probability / 4) * 1;
            idle_noise_gate[3][2] = tmp;
            tmp.i                 = tmp.i * -1;
            idle_noise_gate[3][1] = tmp;
            idle_noise_gate[3][0] = idle_noise_gate[3][3] = dd::complex_zero;

            pointer_for_matrices[2] = dd->makeGateDD(idle_noise_gate[3], getNumberOfQubits(), target);
            break;
        }
        default:
            throw std::runtime_error("Unknown noise effect received.");
    }
}

void DeterministicNoiseSimulator::applyDetNoiseSequential(const qc::Targets& targets) {
    dd::dEdge tmp = {};
    //    qc::MatrixDD ancillary_edge_1 = {};
    qc::MatrixDD idle_operation[4];

    // Iterate over qubits and check if the qubit had been used
    for (auto target_qubit: targets) {
        for (auto const& type: gateNoiseTypes) {
            generateGate(idle_operation, type, target_qubit);
            tmp.p = nullptr;
            //Apply all noise matrices of the current noise effect
            for (int m = 0; m < noiseEffects.find(type)->second; m++) {
                auto tmp0 = dd->conjugateTranspose(idle_operation[m]);
                auto tmp1 = dd->multiply(density_root_edge, reinterpret_cast<dEdge&>(tmp0), 0, false);
                auto tmp2 = dd->multiply(reinterpret_cast<dEdge&>(idle_operation[m]), tmp1, 0, use_density_matrix_type);

                //                auto tmp0 = dd->multiply(dd->multiply(idle_operation[m], density_root_edge), dd->conjugateTranspose(idle_operation[m]));
                if (tmp.p == nullptr) {
                    tmp = tmp2;
                } else {
                    tmp = dd->add(tmp2, tmp);
                }
            }
            dd->incRef(tmp);
            density_root_edge.p = Edge::getAlignedDensityNode(density_root_edge.p);
            dd->decRef(density_root_edge);
            density_root_edge = tmp;
            if (use_density_matrix_type) {
                density_root_edge.p = Edge::setDensityMatrixTrue(density_root_edge.p);
            }
        }
    }
}

std::string DeterministicNoiseSimulator::intToString(long target_number, char value) const {
    if (target_number < 0) {
        assert(target_number == -1);
        return {"F"};
    }
    auto        qubits = getNumberOfQubits();
    std::string path(qubits, '0');
    auto        number = (unsigned long)target_number;
    for (int i = 1; i <= qubits; i++) {
        if (number % 2) {
            path[qubits - i] = value;
        }
        number = number >> 1u;
    }
    return path;
}<|MERGE_RESOLUTION|>--- conflicted
+++ resolved
@@ -84,9 +84,6 @@
 std::map<std::string, double> DeterministicNoiseSimulator::DeterministicSimulate() {
     const unsigned short         n_qubits = qc->getNqubits();
     std::map<unsigned int, bool> classic_values;
-
-    volatile dd::dEdge* test = reinterpret_cast<dd::dEdge*>(0x7fffffffc890);
-    volatile dd::dNode* test2 = reinterpret_cast<dd::dNode*>(0x5555557a5180);
 
     density_root_edge = makeZeroDensityOperator(n_qubits);
     dd->incRef(density_root_edge);
@@ -175,7 +172,7 @@
                     used_qubits.push_back(control.qubit);
                 }
 
-                if (sequentialApplyNoise) { // was `stochastic_runs == -2`
+                if (sequentialApplyNoise) { // was `stochasticRuns == -2`
                     [[maybe_unused]] auto cache_size_before = dd->cn.cacheCount();
 
                     applyDetNoiseSequential(used_qubits);
@@ -285,13 +282,8 @@
         }
     }
     dd::Edge<dd::dNode> e = {};
-<<<<<<< HEAD
     if (std::count(used_qubits.begin(), used_qubits.end(), originalCopy.p->v)) {
 //    if (op->actsOn(originalCopy.p->v)) {
-=======
-
-    if (op->actsOn(originalCopy.p->v)) {
->>>>>>> c7d78c25
         //        [[maybe_unused]] auto cache_size_before = dd->cn.cacheCount();
         //        applyNoiseCall++;
         for (auto& new_edge: new_edges) {
