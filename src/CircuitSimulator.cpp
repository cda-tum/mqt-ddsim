#include "CircuitSimulator.hpp"

std::map<std::string, unsigned int> CircuitSimulator::Simulate(const unsigned int shots) {
    bool has_nonmeasurement_nonunitary = false;
    bool has_measurements = false;
    bool measurements_last = true;
    std::map<unsigned int, unsigned int> measurement_map;

    for (auto &op : *qc) {
        if (op->isClassicControlledOperation() || (op->isNonUnitaryOperation() && op->getType() != qc::Measure)) {
            has_nonmeasurement_nonunitary = true;
        }
        if (op->getType() == qc::Measure) {
            has_measurements = true;

            auto& quantum = op->getControls();
            auto& classic = op->getTargets();

            if (quantum.size() != classic.size()) {
                throw std::runtime_error("Measurement: Sizes of quantum and classic register mismatch.");
            }

            for (unsigned int i = 0; i < quantum.size(); ++i) {
                measurement_map[quantum[i].qubit] = classic[i];
            }

        }
        if (has_measurements && op->isUnitary()) {
            measurements_last = false;
        }
    }

    // easiest case: all gates are unitary --> simulate once and sample away on all qubits
    if (!has_nonmeasurement_nonunitary && !has_measurements) {
        single_shot(false);
        return MeasureAllNonCollapsing(shots);
    }

    // single shot is enough, but the sampling should only return actually measured qubits
    if (!has_nonmeasurement_nonunitary && measurements_last) {
        single_shot(true);
        std::map<std::string, unsigned int> m_counter;
        const auto n_qubits = qc->getNqubits();
        const auto n_cbits = qc->getNcbits();

        // MeasureAllNonCollapsing returns a map from measurement over all qubits to the number of occurrences
        for( const auto& item : MeasureAllNonCollapsing(shots)) {
            std::string result_string(qc->getNcbits(), '0');

            for (auto const& m : measurement_map) {
                // m.first is the qubit, m.second the classical bit
                result_string[n_cbits - m.second - 1] = item.first[n_qubits - m.first - 1];
            }

            m_counter[result_string] += item.second;
        }

        return m_counter;
    }

    // there are nonunitaries (or intermediate measurement_map) and we have to actually do multiple single_shots :(
    std::map<std::string, unsigned int> m_counter;

    for (unsigned int i = 0; i < shots; i++) {
        const auto result = single_shot(false);
        const auto n_cbits = qc->getNcbits();

        std::string result_string(qc->getNcbits(), '0');

        // result is a map from the cbit index to the Boolean value
        for (const auto& r : result) {
            result_string[n_cbits - r.first - 1] = r.second ? '1' : '0';
        }
        m_counter[result_string]++;
    }

    return m_counter;
}

std::map<int, bool> CircuitSimulator::single_shot(const bool ignore_nonunitaries) {
    single_shots++;
    const unsigned short n_qubits = qc->getNqubits();

    std::array<short, qc::MAX_QUBITS> line{};
    line.fill(qc::LINE_DEFAULT);

    root_edge = dd->makeZeroState(n_qubits);
    dd->incRef(root_edge);

    unsigned long op_num = 0;
    std::map<int, bool> classic_values;

    const int approx_mod = std::ceil(static_cast<double>(qc->getNops()) / (approx_info.step_number + 1));

    for (auto &op : *qc) {
        if (op->isNonUnitaryOperation()) {
            if (ignore_nonunitaries) {
                continue;
            }
            if (auto *nu_op = dynamic_cast<qc::NonUnitaryOperation *>(op.get())) {
                if (op->getType() == qc::Measure) {
                    auto quantum = nu_op->getControls();
                    auto classic = nu_op->getTargets();

                    assert(quantum.size() == classic.size()); // this should not happen do to check in Simulate

                    for (unsigned int i = 0; i < quantum.size(); ++i) {
                        auto result = MeasureOneCollapsing(quantum[i].qubit);
                        assert(result == '0' || result == '1');
                        classic_values[classic[i]] = (result == '1');
                    }
                } else if (op->getType() == qc::Barrier) {
                    continue;
                } else {
                    throw std::runtime_error("Unsupported non-unitary functionality.");
                }
            } else {
                throw std::runtime_error("Dynamic cast to NonUnitaryOperation failed.");
            }
            dd->garbageCollect();
        } else {
            if (op->isClassicControlledOperation()) {
                if (auto *cc_op = dynamic_cast<qc::ClassicControlledOperation *>(op.get())) {
                    const auto start_index = static_cast<unsigned short>(cc_op->getParameter().at(0));
                    const auto length = static_cast<unsigned short>(cc_op->getParameter().at(1));
                    const unsigned int expected_value = cc_op->getExpectedValue();
                    unsigned int actual_value = 0;
                    for (unsigned int i = 0; i < length; i++) {
                        actual_value |= (classic_values[start_index + i] ? 1u : 0u) << i;
                    }

                    //std::clog << "expected " << expected_value << " and actual value was " << actual_value << "\n";

                    if (actual_value != expected_value) {
                        continue;
                    }
                } else {
                    throw std::runtime_error(" Dynamic cast to ClassicControlledOperation failed.");
                }
            }
            /*std::clog << "[INFO] op " << op_num << " is " << op->getName() << " on " << op->getTargets().at(0)
                      << " #controls=" << op->getControls().size()
                      << " statesize=" << dd->size(root_edge) << "\n";//*/

            auto dd_op = op->getDD(dd, line);
            auto tmp = dd->multiply(dd_op, root_edge);
            dd->incRef(tmp);
            dd->decRef(root_edge);
            root_edge = tmp;

            if (approx_info.step_fidelity < 1.0) {
                if (approx_info.approx_when == ApproximationInfo::FidelityDriven && (op_num + 1) % approx_mod == 0 && approximation_runs < approx_info.step_number) {
                    //const unsigned int size_before = dd->size(root_edge);
                    const double ap_fid = ApproximateByFidelity(approx_info.step_fidelity, false, true);
                    approximation_runs++;
                    final_fidelity *= ap_fid;
                    /*std::clog << "[INFO] Fidelity-driven ApproximationInfo run finished. "
                              << "op_num=" << op_num
                              << "; previous size=" << size_before
                              << "; attained fidelity=" << ap_fid
                              << "; global fidelity=" << final_fidelity
                              << "; #runs=" << approximation_runs
                              << "\n";//*/
                } else if (approx_info.approx_when == ApproximationInfo::MemoryDriven) {
                    const unsigned int size_before = dd->size(root_edge);
<<<<<<< HEAD
                    if (size_before > dd::GCLIMIT1) {
=======
                    if (size_before > (approximation_runs+1)*dd::GCLIMIT1) {
>>>>>>> 90e47761
                        const double ap_fid = ApproximateByFidelity(approx_info.step_fidelity, false, true);
                        approximation_runs++;
                        final_fidelity *= ap_fid;
                        /*std::clog << "[INFO] Memory-driven ApproximationInfo run finished. "
                                  << "; previous size=" << size_before
                                  << "; attained fidelity=" << ap_fid
                                  << "; global fidelity=" << final_fidelity
                                  << "; #runs=" << approximation_runs
                                  << "\n";//*/

                    }
                }
            }
            dd->garbageCollect();
        }
        op_num++;
    }
    return classic_values;
}<|MERGE_RESOLUTION|>--- conflicted
+++ resolved
@@ -163,11 +163,8 @@
                               << "\n";//*/
                 } else if (approx_info.approx_when == ApproximationInfo::MemoryDriven) {
                     const unsigned int size_before = dd->size(root_edge);
-<<<<<<< HEAD
                     if (size_before > dd::GCLIMIT1) {
-=======
-                    if (size_before > (approximation_runs+1)*dd::GCLIMIT1) {
->>>>>>> 90e47761
+
                         const double ap_fid = ApproximateByFidelity(approx_info.step_fidelity, false, true);
                         approximation_runs++;
                         final_fidelity *= ap_fid;
