#include "DDMinimizer.hpp"

#include "CircuitSimulator.hpp"
#include "ir/QuantumComputation.hpp"
#include "ir/operations/OpType.hpp"
#include "ir/Permutation.hpp"
#include "ir/operations/Control.hpp"
#include "circuit_optimizer/CircuitOptimizer.hpp"


#include <cstddef>
#include <map>
#include <numeric>
#include <set>
#include <string>
#include <utility>
#include <vector>

using namespace qc;
using namespace std;

namespace qc {

/***
 * Public Methods
 ***/

void optimizeInputPermutation(qc::QuantumComputation qc) {
<<<<<<< HEAD
  //create, set and apply the heuristics based permutation
  const qc::Permutation perm = DDMinimizer::createGateBasedPermutation(qc);
=======
  // create, set and apply the heuristics based permutation
  qc::Permutation perm = DDMinimizer::createGateBasedPermutation(qc);
>>>>>>> e7ef6b48
  qc.initialLayout = perm;
  qc::CircuitOptimizer::elidePermutations(qc);
}

qc::Permutation
DDMinimizer::createGateBasedPermutation(qc::QuantumComputation& qc) {

  // create the data structure to store the indices in the pattern maps as well
  // as the max indices of the ladders
  std::map<std::string, std::map<std::pair<Qubit, Qubit>, int>> maps =
      DDMinimizer::makeDataStructure(qc).first;
  std::map<std::string, std::vector<int>> indices =
      DDMinimizer::makeDataStructure(qc).second;
  const std::size_t bits = qc.getNqubits();

  // iterate over all the ops and mark the index of the found x-c pairs in the
  // map.
  int instruction_index = 0;
  bool found = false;
  for (const auto& op : qc) {
    if (!op->isStandardOperation() || op->getType() == Z) {
      continue;
    }
    const Controls controls = op->getControls();
    const std::vector<Qubit> targets = {op->getTargets().begin(),
                                  op->getTargets().end()};

    for (const auto& control : controls) {
      for (const auto& target : targets) {
        for (auto& map : maps) {
          auto it = map.second.find({control.qubit, target});
          if (it != map.second.end()) {
            it->second = instruction_index;
            found = true;
          }
        }
      }
    }
    instruction_index++;
  }
  if (!found) {
    return qc.initialLayout;
  }

  // iterate over all the maps and find the max index of the found x-c pairs
  for (const auto& map : maps) {
    int max = -1;
    for (const auto& pair : map.second) {
      if (pair.second == -1) {
        max = -1;
        break;
      } if (pair.second > max) {
        max = pair.second;
      }
    }
    std::string map_name = map.first.substr(0, 3);
    auto it = indices.find(map_name);

    if (it != indices.end()) {
      if (map_name[2] == 'r') {
        const auto column = static_cast<std::size_t>(map.first[4] - '0');
        it->second[bits - 1 - column] = max;
      } else if (map_name[2] == 'l') {
        const auto column = static_cast<std::size_t>(map.first[4] - '0');
        it->second[column] = max;
      } else {
        it->second[0] = max;
      }
    }
  }

  // create the permutation based on the order of max index in the complete maps
  std::vector<Qubit> layout(bits);
  std::iota(layout.begin(), layout.end(), 0);

  auto c_x = indices.find("c_x");
  auto x_c = indices.find("x_c");
  auto c_l = indices.find("c_l");
  auto x_l = indices.find("x_l");
  auto c_r = indices.find("c_r");
  auto x_r = indices.find("x_r");

  const int prio_c_r = DDMinimizer::getLadderPosition(c_r->second, x_c->second[0]);
  const int prio_x_l = DDMinimizer::getLadderPosition(x_l->second, x_c->second[0]);
  const int stairs_c_r = DDMinimizer::getStairCount(c_r->second);
  const int stairs_x_l = DDMinimizer::getStairCount(x_l->second);
  const int prio_c_l = DDMinimizer::getLadderPosition(c_l->second, c_x->second[0]);
  const int prio_x_r = DDMinimizer::getLadderPosition(x_r->second, c_x->second[0]);
  const int stairs_c_l = DDMinimizer::getStairCount(c_l->second);
  const int stairs_x_r = DDMinimizer::getStairCount(x_r->second);

  // complete case checkins and adjust the layout
  if ((c_x->second[0] != -1) &&
      (x_c->second[0] == -1 || c_x->second[0] < x_c->second[0])) {

    if ((prio_c_r == 0 && DDMinimizer::isFull(c_r->second)) ||
        (prio_x_l == 0 && DDMinimizer::isFull(x_l->second))) {
    } else if (prio_c_r == 0 && stairs_c_r > 0) {
      layout = DDMinimizer::reverseLayout(layout);
      layout = DDMinimizer::rotateRight(layout, stairs_c_r);
    } else if (prio_x_l == 0 && stairs_x_l > 0) {
      layout = DDMinimizer::reverseLayout(layout);
      layout = DDMinimizer::rotateLeft(layout, stairs_x_l);
    } else if (prio_c_r > 0 || prio_x_l > 0 ||
               (prio_c_r == 0 && prio_x_l == 0)) {
      layout = DDMinimizer::reverseLayout(layout);
    }
  } else if ((x_c->second[0] != -1) &&
             (c_x->second[0] == -1 || c_x->second[0] > x_c->second[0])) {

    if ((prio_c_l == 0 && DDMinimizer::isFull(c_l->second)) ||
        (prio_x_r == 0 && DDMinimizer::isFull(x_r->second))) {
      layout = DDMinimizer::reverseLayout(layout);
    }

    else if (prio_c_l == 0 && stairs_c_l > 0) {
      layout = DDMinimizer::rotateLeft(layout, stairs_c_l);
    } else if (prio_x_r == 0 && stairs_x_r > 0) {
      layout = DDMinimizer::rotateRight(layout, stairs_x_r);
    }
  } else if ((DDMinimizer::isFull(x_r->second) ||
              DDMinimizer::isFull(c_l->second))) {
    layout = DDMinimizer::reverseLayout(layout);
  } else {
    return DDMinimizer::createControlBasedPermutation(qc);
  }

  // transform layout into permutation
  qc::Permutation perm;
  std::vector<Qubit> layer(bits);
  for (qc::Qubit i = 0; i < bits; i++) {
    layer[i] = i;
  }
  for (qc::Qubit i = 0; i < bits; i++) {
    perm[layer[i]] = layout[i];
  }
  return perm;
}

// Helper function to create the data structure for the pattern analysis of
// controlled gates
std::pair<std::map<std::string, std::map<std::pair<Qubit, Qubit>, int>>,
          std::map<std::string, std::vector<int>>>
DDMinimizer::makeDataStructure(qc::QuantumComputation& qc) {
  const std::size_t bits = qc.getNqubits();

  // map string of c_x, x_c, c_l, x_l, c_r, x_r to map of control and target bit
  // to the index of the gate
  std::map<std::string, std::map<std::pair<Qubit, Qubit>, int>> maps;

  // string of c_x, x_c, c_l, x_l, c_r, x_r to vector of max index of gate
  // for c_l and x_l position 0 in the vector marks the line of c(x) at 0 -> we
  // count the left most as the first for c_r and x_r position 0 in the vector
  // marks the line of c(x) at bits - 1 -> we count the right most as the first
  std::map<std::string, std::vector<int>> indices;

  // create x-c ladder
<<<<<<< HEAD
  const std::size_t max = bits - 1;
  
  //maps for the x-c and c-x ladder with pair of control qubit and target qubit to index
=======
  std::size_t max = bits - 1;

  // maps for the x-c and c-x ladder with pair of control qubit and target qubit
  // to index
>>>>>>> e7ef6b48
  std::map<pair<Qubit, Qubit>, int> x_c_map;
  std::map<pair<Qubit, Qubit>, int> c_x_map;
  for (size_t i = 0; i < max; i++) {
    x_c_map.insert({{i + 1, i}, -1});
    c_x_map.insert({{i, i + 1}, -1});
  }
  // save complete maps of ladder and for max index evaluation
  maps.insert({"x_c", x_c_map});
  indices.insert({"x_c", std::vector<int>(1, 0)});
  maps.insert({"c_x", c_x_map});
  indices.insert({"c_x", std::vector<int>(1, 0)});

  // create c-l and x-l ladder
  for (size_t i = 0; i < max; i++) {
    std::map<pair<Qubit, Qubit>, int> x_l_map;
    std::map<pair<Qubit, Qubit>, int> c_l_map;
    // create the steps of the ladder
    for (size_t j = 0; j < bits; j++) {
      if (i < j) {
        x_l_map.insert({{j, i}, -1});
        c_l_map.insert({{i, j}, -1});
      }
    }
    // save the steps in the maps
    maps.insert({"x_l_" + std::to_string(i), x_l_map});
    maps.insert({"c_l_" + std::to_string(i), c_l_map});
  }
  // save the complete ladder for max index evaluation
  indices.insert({"x_l", std::vector<int>(bits - 1, 0)});
  indices.insert({"c_l", std::vector<int>(bits - 1, 0)});

  // create c-r and x-r ladder
  for (size_t i = max; i > 0; i--) {
    std::map<pair<Qubit, Qubit>, int> x_r_map;
    std::map<pair<Qubit, Qubit>, int> c_r_map;
    // create the steps of the ladder
    for (size_t j = 0; j < bits; j++) {
      if (i > j) {
        x_r_map.insert({{j, i}, -1});
        c_r_map.insert({{i, j}, -1});
      }
    }
    // save the steps in the maps
    maps.insert({"x_r_" + std::to_string(i), x_r_map});
    maps.insert({"c_r_" + std::to_string(i), c_r_map});
  }
  // save the complete ladder for max index evaluation
  indices.insert({"x_r", std::vector<int>(bits - 1, 0)});
  indices.insert({"c_r", std::vector<int>(bits - 1, 0)});

  return std::make_pair(maps, indices);
}

// Helper function to check if the vector of a ladder step is full, meaning each
// gate appeared in the circuit
bool DDMinimizer::isFull(std::vector<int> vec) {
  std::size_t countNegativeOne = 0;
  for (int value : vec) {
    if (value == -1) {
      countNegativeOne++;
    }
  }
  if (countNegativeOne == 0) {
    return true;
  }
  return false;
}

// Helper function to get the number of complete stairs in a ladder
int DDMinimizer::getStairCount(std::vector<int> vec) {
  int count = 0;
  for (int value : vec) {
    if (value != -1) {
      count++;
    } else {
      return count;
    }
  }
  return count;
}

// Helper function to get the position of a ladder in comparison to other steps
int DDMinimizer::getLadderPosition(std::vector<int> vec, int ladder) {
  int count = 0;
  for (size_t i = 0; i < vec.size(); i++) {
    int value = vec[i];

    if (i == vec.size() - 1 && count != 0) {
      if (value != -1 && value < ladder) {
        count++;
      }
    }
  }
  return count;
}

// Helper functions to manipulate the Layout: reverse, rotate right and left

std::vector<Qubit> DDMinimizer::reverseLayout(std::vector<Qubit> layout) {
  std::vector<Qubit> reversed_layout(layout.size());
  for (std::size_t i = 0; i < layout.size(); i++) {
    reversed_layout[i] = layout[layout.size() - 1 - i];
  }
  return reversed_layout;
}

std::vector<Qubit> DDMinimizer::rotateRight(std::vector<Qubit> layout,
                                            int stairs) {
  const std::vector<Qubit>::size_type size = layout.size();
  std::vector<Qubit> rotated_layout(size);
  for (int r = 0; r < stairs; ++r) {
    if (!layout.empty()) {
      rotated_layout[size - static_cast<std::vector<Qubit>::size_type>(r + 1)] =
          layout[static_cast<std::vector<Qubit>::size_type>(r)];
    }
  }
  const std::vector<Qubit>::size_type left =
      size - static_cast<std::vector<Qubit>::size_type>(stairs);
  for (std::vector<Qubit>::size_type r = 0; r < left; ++r) {
    if (!layout.empty()) {
      rotated_layout[r] =
          layout[r + static_cast<std::vector<Qubit>::size_type>(stairs)];
    }
  }
  return rotated_layout;
}

std::vector<Qubit> DDMinimizer::rotateLeft(std::vector<Qubit> layout,
                                           int stairs) {
 const std::vector<Qubit>::size_type size = layout.size();
  std::vector<Qubit> rotated_layout(size);
  for (int r = 0; r < stairs; ++r) {
    if (!layout.empty()) {
      rotated_layout[static_cast<std::vector<Qubit>::size_type>(r)] =
          layout[size - static_cast<std::vector<Qubit>::size_type>(r + 1)];
    }
  }
  const std::vector<Qubit>::size_type left =
      size - static_cast<std::vector<Qubit>::size_type>(stairs);
  for (std::vector<Qubit>::size_type r = 0; r < left; ++r) {
    if (!layout.empty()) {
      rotated_layout[r + static_cast<std::vector<Qubit>::size_type>(stairs)] =
          layout[r];
    }
  }
  return rotated_layout;
}

// Fallback function to create a control based permutation if no pattern is
// found in the controlled gates
qc::Permutation
DDMinimizer::createControlBasedPermutation(qc::QuantumComputation& qc) {
  // create and fill a map of each qubit to all the qubits it controls
  std::map<Qubit, std::set<Qubit>> controlToTargets;

  // iterate over all the ops to mark which qubits are controlled by which
  // qubits
  for (const auto& op : qc) {
    if (!op->isStandardOperation()) {
      continue;
    }
    const Controls controls = op->getControls();
    const std::set<Qubit> targets = {op->getTargets().begin(),
                               op->getTargets().end()};

    for (const auto& control : controls) {
      if (controlToTargets.find(control.qubit) == controlToTargets.end()) {
        // If the control does not exist in the map, add it with the current set
        // of targetInts
        controlToTargets[control.qubit] = targets;
      } else {
        // If the control exists, insert the new targets into the existing set
        controlToTargets[control.qubit].insert(targets.begin(), targets.end());
      }
    }
  }

  if (controlToTargets.empty()) {
    return qc.initialLayout;
  }

<<<<<<< HEAD
  //create a weights map for the qubits to evaluate the order of the qubits
  const std::size_t bits = qc.getNqubits();
=======
  // create a weights map for the qubits to evaluate the order of the qubits
  std::size_t bits = qc.getNqubits();
>>>>>>> e7ef6b48
  std::vector<Qubit> qubit(bits);
  std::vector<Qubit> layer(bits);
  std::map<Qubit, int> qubitWeights;
  for (Qubit i = 0; i < bits; ++i) {
    layer[i] = i;
    qubit[i] = i;
    qubitWeights.insert({i, 1});
  }

  std::set<Qubit> encounteredTargets;
  int weight = 1;
  // compute and anjust the weight of the controlling qubit based on all control
  // to target relations
  for (const auto& pair : controlToTargets) {
    // if the current control qubit is already encountered as a previous target,
    // adjust the weights
    if (encounteredTargets.find(pair.first) != encounteredTargets.end()) {
      qubitWeights = DDMinimizer::adjustWeights(
          qubitWeights, encounteredTargets, pair.first, controlToTargets, 1);
    }
    // get a base line weight for the control qubit as the previous one
    weight = qubitWeights[pair.first];

    // iterate over all the targets that are controlled by the current qubit in
    // current item of the control to target map
    for (const auto& target : pair.second) {
      // save all the encountered targets
      encounteredTargets.insert(target);
      // compute the new weight of the control qubit based on all its targets
      // and the base line
      weight = std::max(qubitWeights[target], weight + 1);
    }
    weight++;
    qubitWeights[pair.first] = weight;
  }

  // sort the layout based on the weights of the qubits
  sort(layer.begin(), layer.end(),
       [&qubitWeights](const Qubit& a, const Qubit& b) {
         auto weightA = qubitWeights.find(a) != qubitWeights.end()
                            ? qubitWeights.at(a)
                            : 0;
         auto weightB = qubitWeights.find(b) != qubitWeights.end()
                            ? qubitWeights.at(b)
                            : 0;
         return weightA < weightB;
       });

  // transform the layout into a permutationq
  qc::Permutation perm;
  for (std::size_t m = 0; m < bits; m++) {
    perm[qubit[m]] = layer[m];
  }
  return perm;
}

// Helper function to adjust the weights of the qubits when a controlling qubit
// was previously a target
std::map<Qubit, int> DDMinimizer::adjustWeights(
    std::map<Qubit, int> qubitWeights, std::set<Qubit> targets, Qubit ctrl,
    std::map<Qubit, std::set<Qubit>> controlToTargets, int count) {
  // avoid infinite loop
  if (count == controlToTargets.size()) {
    return qubitWeights;
  }
  // recoursively increase all the weights of the control qubits where the
  // current controlling one was a target
  for (const auto& controlPair : controlToTargets) {
    if (controlPair.second.find(ctrl) != controlPair.second.end()) {
      const Qubit control = controlPair.first;
      qubitWeights[controlPair.first]++;
      qubitWeights = DDMinimizer::adjustWeights(qubitWeights, targets, control,
                                                controlToTargets, count + 1);
    }
  }
  return qubitWeights;
}

// Helper function to compute how many permutations there are for a set number
// of qubits
std::size_t DDMinimizer::factorial(std::size_t n) {
  std::size_t result = 1;
  for (std::size_t i = 1; i <= n; ++i) {
    result *= i;
  }
  return result;
}

}; // namespace qc<|MERGE_RESOLUTION|>--- conflicted
+++ resolved
@@ -26,13 +26,8 @@
  ***/
 
 void optimizeInputPermutation(qc::QuantumComputation qc) {
-<<<<<<< HEAD
   //create, set and apply the heuristics based permutation
   const qc::Permutation perm = DDMinimizer::createGateBasedPermutation(qc);
-=======
-  // create, set and apply the heuristics based permutation
-  qc::Permutation perm = DDMinimizer::createGateBasedPermutation(qc);
->>>>>>> e7ef6b48
   qc.initialLayout = perm;
   qc::CircuitOptimizer::elidePermutations(qc);
 }
@@ -190,16 +185,9 @@
   std::map<std::string, std::vector<int>> indices;
 
   // create x-c ladder
-<<<<<<< HEAD
   const std::size_t max = bits - 1;
   
   //maps for the x-c and c-x ladder with pair of control qubit and target qubit to index
-=======
-  std::size_t max = bits - 1;
-
-  // maps for the x-c and c-x ladder with pair of control qubit and target qubit
-  // to index
->>>>>>> e7ef6b48
   std::map<pair<Qubit, Qubit>, int> x_c_map;
   std::map<pair<Qubit, Qubit>, int> c_x_map;
   for (size_t i = 0; i < max; i++) {
@@ -381,13 +369,9 @@
     return qc.initialLayout;
   }
 
-<<<<<<< HEAD
   //create a weights map for the qubits to evaluate the order of the qubits
   const std::size_t bits = qc.getNqubits();
-=======
-  // create a weights map for the qubits to evaluate the order of the qubits
-  std::size_t bits = qc.getNqubits();
->>>>>>> e7ef6b48
+
   std::vector<Qubit> qubit(bits);
   std::vector<Qubit> layer(bits);
   std::map<Qubit, int> qubitWeights;
