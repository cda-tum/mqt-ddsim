#include "PathSimulator.hpp"

#include <iterator>
#include <utility>

template<class DDPackage>
PathSimulator<DDPackage>::SimulationPath::SimulationPath(std::size_t nleaves, PathSimulator::SimulationPath::Components components, const qc::QuantumComputation* qc, bool assumeCorrectOrder):
    components(std::move(components)), nleaves(nleaves), qc(qc) {
    steps.reserve(nleaves);
    // create empty vector of steps
    for (std::size_t id = 0; id < nleaves; ++id) {
        steps.emplace_back(id, std::vector{id});
    }

    for (auto& [leftID, rightID]: this->components) {
        if (leftID >= steps.size())
            throw std::runtime_error("Left simulation path index out of range.");
        if (rightID >= steps.size())
            throw std::runtime_error("Right simulation path index out of range");

        auto& leftStep  = steps.at(leftID);
        auto& rightStep = steps.at(rightID);

        const std::size_t resultID = steps.size();
        leftStep.parent            = resultID;
        rightStep.parent           = resultID;

        std::vector<std::size_t> operations{};
        if (!assumeCorrectOrder) {
            // move all operations from the left and the right to this result
            auto& leftOps  = leftStep.operations;
            auto& rightOps = rightStep.operations;

            // consider each operation from the left and check whether any operation from the right must precede it
            bool leftIsActuallyLeft = true;
            //        std::cout << "Checking whether ID " << leftID << " is actually left of ID " << rightID << std::endl;
            for (const auto& leftOpID: leftOps) {
                // if the initial state is included in the left, this has to be left
                if (leftOpID == 0) {
                    //                std::cout << "Left contains initial state, so it has to be left" << std::endl;
                    break;
                }
                const auto& leftOp = qc->at(leftOpID - 1);

                for (const auto& rightOpID: rightOps) {
                    // if the initial state is included in the right, the right side should be left
                    if (rightOpID == 0) {
                        //                    std::cout << "Right contains initial state, so it has to be left" << std::endl;
                        leftIsActuallyLeft = false;
                        break;
                    }

                    // in case the left ID is smaller than the right ID, everything is in order
                    if (leftOpID < rightOpID) {
                        //                    std::cout << "Operation IDs " << leftOpID << " and " << rightOpID << " are in order." << std::endl;
                        continue;
                    }

                    const auto& rightOp = qc->at(rightOpID - 1);

                    // operation on the right occurs before operation on the left in qc
                    // if they share any qubits, then right should actually be left
                    std::set<dd::Qubit> qubits{};
                    for (const auto& target: leftOp->getTargets())
                        qubits.emplace(target);
                    for (const auto& control: leftOp->getControls())
                        qubits.emplace(control.qubit);

                    for (const auto& qubit: qubits) {
                        if (rightOp->actsOn(qubit)) {
                            //                        std::cout << "Right operation ID " << rightOpID << " must precede left ID " << leftOpID << std::endl;
                            leftIsActuallyLeft = false;
                            break;
                        }
                    }
                    if (!leftIsActuallyLeft)
                        break;
                    //                std::cout << "Right operation ID " << rightOpID << " does not conflict with left ID " << leftOpID << std::endl;
                }
                if (!leftIsActuallyLeft)
                    break;
            }

            if (!leftIsActuallyLeft) {
                std::swap(leftID, rightID);
            }

            operations.reserve(leftOps.size() + rightOps.size());
            operations.insert(operations.end(), std::make_move_iterator(leftOps.begin()), std::make_move_iterator(leftOps.end()));
            leftOps = {};
            operations.insert(operations.end(), std::make_move_iterator(rightOps.begin()), std::make_move_iterator(rightOps.end()));
            rightOps = {};
        }
        //        std::cout << "Concluded that the right order is: [" << leftID << ", " << rightID << "] -> " << resultID << std::endl;
        steps.emplace_back(resultID, std::move(operations), Step::UNKNOWN, std::pair{leftID, rightID});
    }
}

<<<<<<< HEAD
std::map<std::string, std::size_t> PathSimulator::Simulate(unsigned int shots) {
    // printing the circuit
    //std::cout<< *qc << std::endl;
=======
template<class DDPackage>
std::map<std::string, std::size_t> PathSimulator<DDPackage>::Simulate(unsigned int shots) {
>>>>>>> 3762008f
    // build task graph from simulation path
    constructTaskGraph();

    /// Enable the following statements to generate a .dot file of the resulting taskflow
    //        std::ofstream ofs("taskflow.dot");
    //        taskflow.dump(ofs);

    // perform simulation
    executor.run(taskflow).wait();

    // measure resulting DD
    return Simulator<DDPackage>::MeasureAllNonCollapsing(shots);
}

template<class DDPackage>
void PathSimulator<DDPackage>::generateSequentialSimulationPath() {
    typename SimulationPath::Components components{};
    components.reserve(CircuitSimulator<DDPackage>::qc->getNops());

    for (std::size_t i = 0; i < CircuitSimulator<DDPackage>::qc->getNops(); ++i) {
        if (i == 0)
            components.emplace_back(0, 1);
        else
            components.emplace_back(CircuitSimulator<DDPackage>::qc->getNops() + i, i + 1);
    }
    setSimulationPath(components, true);
}

template<class DDPackage>
void PathSimulator<DDPackage>::generatePairwiseRecursiveGroupingSimulationPath() {
    typename SimulationPath::Components components{};
    components.reserve(CircuitSimulator<DDPackage>::qc->getNops());

    std::size_t nleaves = CircuitSimulator<DDPackage>::qc->getNops() + 1;
    auto        depth   = static_cast<std::size_t>(std::ceil(std::log2(nleaves)));

    std::size_t id     = nleaves;
    std::size_t offset = 0;

    std::size_t strayID                = 0;
    bool        strayElementLeft       = false;
    bool        eliminatedStrayElement = false;
    std::size_t elements               = nleaves;
    for (std::size_t l = 0; l < depth; ++l) {
        if (eliminatedStrayElement) {
            id++;
            elements++;
            eliminatedStrayElement = false;
        }
        // Pairwise adding elements
        for (std::size_t i = 0; i < elements - 1; i += 2) {
            components.emplace_back(offset + i, offset + i + 1);
        }
        // Checking if the number of elements is even
        if (elements % 2 == 1) {
            // Adding the stray element
            if (strayElementLeft) {
                components.emplace_back(offset + elements - 1, strayID);
                strayElementLeft       = false;
                eliminatedStrayElement = true;
            }
            // Setting the stray element
            else {
                strayElementLeft = true;
                strayID          = offset + elements - 1;
            }
        }

        offset = id;
        elements >>= 1;
        id += elements;
    }
    // Adding the remaining element
    if (strayElementLeft) {
        components.emplace_back(offset, strayID);
    }
    setSimulationPath(components, true);
}

template<class DDPackage>
void PathSimulator<DDPackage>::generateBracketSimulationPath(std::size_t bracketSize) {
    typename SimulationPath::Components components{};
    components.reserve(CircuitSimulator<DDPackage>::qc->getNops());
    bool        rightSingle      = false;
    std::size_t startElemBracket = bracketSize + 1;
    std::size_t strayElem        = 0;
    std::size_t memoryLeft       = 0;
    std::size_t bracketMemory    = 0;
    std::size_t opMemory         = 0;
    // Sequentially adding tasks for the first braket
    for (std::size_t i = 0; i < bracketSize; i++) {
        if (i == 0)
            components.emplace_back(0, 1);
        else {
            components.emplace_back(CircuitSimulator<DDPackage>::qc->getNops() + i, 1 + i);
        }
    }
    memoryLeft = CircuitSimulator<DDPackage>::qc->getNops() + bracketSize;
    //Creating the brackets by sequentially adding the individual operations
    while (!rightSingle) {
        for (auto i = 0U; i < bracketSize - 1; i++) {
            //Checking for stray elements
            if (startElemBracket == CircuitSimulator<DDPackage>::qc->getNops()) {
                rightSingle = true;
                strayElem   = startElemBracket;
                break;
            }
            //Connecting operations sequentially
            if (i == 0) {
                components.emplace_back(startElemBracket, startElemBracket + 1);
                opMemory++;
                if (startElemBracket + 1 == CircuitSimulator<DDPackage>::qc->getNops()) {
                    strayElem   = CircuitSimulator<DDPackage>::qc->getNops() + bracketSize + 1 + (bracketSize * bracketMemory - bracketMemory);
                    rightSingle = true;
                    break;
                }
            } else {
                components.emplace_back(CircuitSimulator<DDPackage>::qc->getNops() + bracketSize + i + (bracketSize * bracketMemory - bracketMemory), startElemBracket + 1 + i);
                opMemory++;
                if (startElemBracket + 1 + i >= CircuitSimulator<DDPackage>::qc->getNops()) {
                    strayElem   = CircuitSimulator<DDPackage>::qc->getNops() + bracketSize + i + (bracketSize * bracketMemory - bracketMemory) + 1;
                    rightSingle = true;
                    break;
                }
            }
        }
        if (rightSingle) {
            break;
        }
        // Counting the number of brackets and moving the start element for the next bracket forward
        opMemory = 0;
        startElemBracket += bracketSize;
        bracketMemory++;
    }
    //Adding the individual brackets in sequential order
    for (auto i = 0U; i < bracketMemory; i++) {
        if (i == 0) {
            components.emplace_back(memoryLeft, memoryLeft + (bracketSize - 1));
        } else {
            components.emplace_back(memoryLeft + (bracketSize - 1) * bracketMemory + opMemory + i, memoryLeft + (bracketSize - 1) * (i + 1));
        }
    }
    //Adding the last stray element on the right-hand side
    if (rightSingle) {
        components.emplace_back(memoryLeft + (bracketSize)*bracketMemory + opMemory, strayElem);
    }
    setSimulationPath(components, true);
}

template<class DDPackage>
void PathSimulator<DDPackage>::generateAlternatingSimulationPath(std::size_t startingPoint) {
    typename SimulationPath::Components components{};
    components.reserve(CircuitSimulator<DDPackage>::qc->getNops());
    std::size_t startElem = startingPoint;
    components.emplace_back(startElem, startElem + 1);
    std::size_t leftID   = startElem - 1;
    std::size_t leftEnd  = 0;
    std::size_t rightID  = startElem + 2;
    std::size_t rightEnd = CircuitSimulator<DDPackage>::qc->getNops() + 1;
    std::size_t nextID   = rightEnd;
    //Alternating between left and right-hand side
    while (leftID != leftEnd && rightID != rightEnd) {
        components.emplace_back(leftID, nextID);
        nextID++;
        components.emplace_back(nextID, rightID);
        nextID++;
        leftID--;
        rightID++;
    }

    //Finish the left-hand side
    while (leftID != leftEnd) {
        components.emplace_back(leftID, nextID);
        nextID++;
        leftID--;
    }

    //Finish the right-hand side
    while (rightID != rightEnd) {
        components.emplace_back(nextID, rightID);
        nextID++;
        rightID++;
    }

    //Add the remaining matrix-vector multiplication
    components.emplace_back(0, nextID);
    setSimulationPath(components, true);
}

<<<<<<< HEAD


void PathSimulator::generateGatecostSimulationPath (std::size_t startingPoint, std::list<std::size_t> gateCosts){
    SimulationPath::Components components{};
    components.reserve(qc->getNops());
    std::size_t startElem = startingPoint;
    components.emplace_back(startElem, startElem + 1);
    std::size_t leftID   = startElem - 1;
    std::size_t leftEnd  = 0;
    std::size_t rightID  = startElem + 2;
    std::size_t rightEnd = qc->getNops() + 1;
    std::size_t nextID   = rightEnd;
    std::size_t runID = 0;
    while (leftID != leftEnd && rightID != rightEnd) {
        if (runID==0){
            for (auto i=0U; i < gateCosts.front()-1;i++){
                components.emplace_back(nextID, rightID);
                nextID++;
                rightID++;
            }
            gateCosts.pop_front();
            runID++;
        }
        else{
            components.emplace_back(leftID, nextID);
            nextID++;
            leftID--;
            for (auto i=0U; i < gateCosts.front();i++){
                components.emplace_back(nextID, rightID);
                nextID++;
                rightID++;
                if (rightID == rightEnd){
                    break;
                }
            }
            gateCosts.pop_front();
            runID++;
            if (rightID == rightEnd){
                break;
            }
        }
    }

    //Finish the left-hand side
    while (leftID != leftEnd) {
        components.emplace_back(leftID, nextID);
        nextID++;
        leftID--;
    }

    //Finish the right-hand side
    while (rightID != rightEnd) {
        components.emplace_back(nextID, rightID);
        nextID++;
        rightID++;
    }

    //Add the remaining matrix-vector multiplication
    components.emplace_back(0, nextID);
    setSimulationPath(components, true);
}

void PathSimulator::constructTaskGraph() {
=======
template<class DDPackage>
void PathSimulator<DDPackage>::constructTaskGraph() {
>>>>>>> 3762008f
    const auto& path  = simulationPath.components;
    const auto& steps = simulationPath.steps;

    if (path.empty()) {
<<<<<<< HEAD
        root_edge = dd->makeZeroState(qc->getNqubits());
=======
        Simulator<DDPackage>::rootEdge = Simulator<DDPackage>::dd->makeZeroState(CircuitSimulator<DDPackage>::qc->getNqubits());
>>>>>>> 3762008f
        return;
    }

    const std::size_t nleaves = CircuitSimulator<DDPackage>::qc->getNops() + 1;

    for (std::size_t i = 0; i < path.size(); ++i) {
        const auto [leftID, rightID] = path.at(i);
        const auto& resultStep       = steps.at(nleaves + i);

        // basic construction steps of matrices and initial state
        if (leftID < nleaves) {
            if (leftID == 0) {
                // initial state
                qc::VectorDD zeroState = Simulator<DDPackage>::dd->makeZeroState(CircuitSimulator<DDPackage>::qc->getNqubits());
                Simulator<DDPackage>::dd->incRef(zeroState);
                results.emplace(leftID, zeroState);
            } else {
                const auto&  op   = CircuitSimulator<DDPackage>::qc->at(leftID - 1);
                qc::MatrixDD opDD = dd::getDD(op.get(), Simulator<DDPackage>::dd);
                Simulator<DDPackage>::dd->incRef(opDD);
                results.emplace(leftID, opDD);
            }
        }

        if (rightID < nleaves) {
            if (rightID == 0) {
                throw std::runtime_error("Initial state must not appear on right side of the simulation path member.");
            } else {
                const auto&  op   = CircuitSimulator<DDPackage>::qc->at(rightID - 1);
                qc::MatrixDD opDD = dd::getDD(op.get(), Simulator<DDPackage>::dd);
                Simulator<DDPackage>::dd->incRef(opDD);
                results.emplace(rightID, opDD);
            }
        }

        // add MxV / MxM task
        addSimulationTask(leftID, rightID, resultStep.id);

        // create dependencies
        if (leftID >= nleaves) {
            auto& leftTask   = tasks.at(leftID);
            auto& resultTask = tasks.at(resultStep.id);
            leftTask.precede(resultTask);
        }

        if (rightID >= nleaves) {
            auto& rightTask  = tasks.at(rightID);
            auto& resultTask = tasks.at(resultStep.id);
            rightTask.precede(resultTask);
        }

        // add final task for storing the result
        if (i == path.size() - 1) {
            const auto runner = [this, resultStep]() {
                if (auto res = std::get_if<qc::VectorDD>(&results.at(resultStep.id))) {
                    Simulator<DDPackage>::rootEdge = *res;
                } else {
                    throw std::runtime_error("Expected vector DD as result.");
                }
            };
            auto storeResultTask = taskflow.emplace(runner).name("store result");
            auto preceedingTask  = tasks.at(resultStep.id);
            preceedingTask.precede(storeResultTask);
        }
    }
}

template<class DDPackage>
void PathSimulator<DDPackage>::addSimulationTask(std::size_t leftID, std::size_t rightID, std::size_t resultID) {
    const auto runner = [this, leftID, rightID, resultID]() {
        /// Enable the following statement for printing execution order
        //            std::cout << "Executing " << leftID << " " << rightID << " -> " << resultID << std::endl;
        const auto& leftDD  = results.at(leftID);
        const auto& rightDD = results.at(rightID);

        const auto leftIsVector  = std::holds_alternative<qc::VectorDD>(leftDD);
        const auto rightIsVector = std::holds_alternative<qc::VectorDD>(rightDD);

        if (rightIsVector) {
            throw std::runtime_error("Right element in this simulation path member is a vector. This should not happen!");
        }

        if (leftIsVector) {
            // matrix-vector multiplication
            const auto& vector   = *std::get_if<qc::VectorDD>(&leftDD);
            const auto& matrix   = *std::get_if<qc::MatrixDD>(&rightDD);
            auto        resultDD = Simulator<DDPackage>::dd->multiply(matrix, vector);
            Simulator<DDPackage>::dd->incRef(resultDD);
            Simulator<DDPackage>::dd->decRef(vector);
            Simulator<DDPackage>::dd->decRef(matrix);
            results.emplace(resultID, resultDD);
        } else {
            // matrix-matrix multiplication
            const auto& leftMatrix  = *std::get_if<qc::MatrixDD>(&leftDD);
            const auto& rightMatrix = *std::get_if<qc::MatrixDD>(&rightDD);
            auto        resultDD    = Simulator<DDPackage>::dd->multiply(rightMatrix, leftMatrix);
            Simulator<DDPackage>::dd->incRef(resultDD);
            Simulator<DDPackage>::dd->decRef(leftMatrix);
            Simulator<DDPackage>::dd->decRef(rightMatrix);
            results.emplace(resultID, resultDD);
        }
        Simulator<DDPackage>::dd->garbageCollect();
        results.erase(leftID);
        results.erase(rightID);
    };

    const auto resultTask = taskflow.emplace(runner).name(std::to_string(resultID));
    tasks.emplace(resultID, resultTask);
}

template class PathSimulator<dd::Package<>>;<|MERGE_RESOLUTION|>--- conflicted
+++ resolved
@@ -96,17 +96,11 @@
     }
 }
 
-<<<<<<< HEAD
-std::map<std::string, std::size_t> PathSimulator::Simulate(unsigned int shots) {
-    // printing the circuit
-    //std::cout<< *qc << std::endl;
-=======
 template<class DDPackage>
 std::map<std::string, std::size_t> PathSimulator<DDPackage>::Simulate(unsigned int shots) {
->>>>>>> 3762008f
     // build task graph from simulation path
     constructTaskGraph();
-
+    //std::cout<< *qc << std::endl;
     /// Enable the following statements to generate a .dot file of the resulting taskflow
     //        std::ofstream ofs("taskflow.dot");
     //        taskflow.dump(ofs);
@@ -293,18 +287,17 @@
     setSimulationPath(components, true);
 }
 
-<<<<<<< HEAD
-
-
-void PathSimulator::generateGatecostSimulationPath (std::size_t startingPoint, std::list<std::size_t> gateCosts){
-    SimulationPath::Components components{};
-    components.reserve(qc->getNops());
+
+template<class DDPackage>
+void PathSimulator<DDPackage>::generateGatecostSimulationPath (std::size_t startingPoint, std::list<std::size_t> gateCosts){
+    typename SimulationPath::Components components{};
+    components.reserve(CircuitSimulator<DDPackage>::qc->getNops());
     std::size_t startElem = startingPoint;
     components.emplace_back(startElem, startElem + 1);
     std::size_t leftID   = startElem - 1;
     std::size_t leftEnd  = 0;
     std::size_t rightID  = startElem + 2;
-    std::size_t rightEnd = qc->getNops() + 1;
+    std::size_t rightEnd = CircuitSimulator<DDPackage>::qc->getNops() + 1;
     std::size_t nextID   = rightEnd;
     std::size_t runID = 0;
     while (leftID != leftEnd && rightID != rightEnd) {
@@ -356,20 +349,13 @@
     setSimulationPath(components, true);
 }
 
-void PathSimulator::constructTaskGraph() {
-=======
 template<class DDPackage>
 void PathSimulator<DDPackage>::constructTaskGraph() {
->>>>>>> 3762008f
     const auto& path  = simulationPath.components;
     const auto& steps = simulationPath.steps;
 
     if (path.empty()) {
-<<<<<<< HEAD
-        root_edge = dd->makeZeroState(qc->getNqubits());
-=======
         Simulator<DDPackage>::rootEdge = Simulator<DDPackage>::dd->makeZeroState(CircuitSimulator<DDPackage>::qc->getNqubits());
->>>>>>> 3762008f
         return;
     }
 
