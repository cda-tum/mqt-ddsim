--- conflicted
+++ resolved
@@ -22,14 +22,9 @@
     "ConstructionMode",
     "DDSIMProvider",
     "HybridCircuitSimulator",
-<<<<<<< HEAD
+    "HybridMode",
     "StochasticNoiseSimulator",
     "DeterministicNoiseSimulator",
-    "PathCircuitSimulator",
-    "UnitarySimulator",
-=======
->>>>>>> 225e0788
-    "HybridMode",
     "PathCircuitSimulator",
     "PathSimulatorConfiguration",
     "PathSimulatorMode",
