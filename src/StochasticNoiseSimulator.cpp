#include "StochasticNoiseSimulator.hpp"

#include "dd/Operations.hpp"

#include <queue>
#include <stdexcept>

using CN = dd::ComplexNumbers;

template<class Config>
std::map<std::string, std::size_t> StochasticNoiseSimulator<Config>::simulate(size_t nshots) {
    stochasticRuns = nshots;

<<<<<<< HEAD
=======
    if (!hasNonunitary) {
        perfectSimulationRun();
        return Simulator<Config>::measureAllNonCollapsing(shots);
    }

    std::map<std::string, std::size_t> mCounter;

    for (unsigned int i = 0; i < shots; i++) {
        perfectSimulationRun();
        mCounter[Simulator<Config>::measureAll()]++;
    }

    return mCounter;
}

template<class Config>
void StochasticNoiseSimulator<Config>::perfectSimulationRun() {
    const auto nQubits = qc->getNqubits();

    Simulator<Config>::rootEdge = Simulator<Config>::dd->makeZeroState(static_cast<dd::Qubit>(nQubits));
    Simulator<Config>::dd->incRef(Simulator<Config>::rootEdge);

    std::map<std::size_t, bool> classicValues;
    for (auto& op: *qc) {
        if (op->getType() == qc::Barrier) {
            continue;
        }

        if (op->isNonUnitaryOperation()) {
            if (auto* nuOp = dynamic_cast<qc::NonUnitaryOperation*>(op.get())) {
                if (op->getType() == qc::Measure) {
                    const auto& quantum = nuOp->getTargets();
                    const auto& classic = nuOp->getClassics();

                    assert(quantum.size() == classic.size()); // this should not happen do to check in Simulate

                    for (std::size_t i = 0U; i < quantum.size(); ++i) {
                        const auto result = Simulator<Config>::measureOneCollapsing(quantum.at(i));
                        assert(result == '0' || result == '1');
                        classicValues[classic.at(i)] = (result == '1');
                    }
                } else {
                    throw std::runtime_error(std::string("Unsupported non-unitary functionality '") + op->getName() + "'.");
                }
            } else {
                throw std::runtime_error(std::string("Dynamic cast to NonUnitaryOperation failed for '") + op->getName() + "'.");
            }
            Simulator<Config>::dd->garbageCollect();
        } else {
            if (op->isClassicControlledOperation()) {
                if (auto* ccOp = dynamic_cast<qc::ClassicControlledOperation*>(op.get())) {
                    const auto startIndex    = static_cast<std::uint16_t>(ccOp->getParameter().at(0U));
                    const auto length        = static_cast<std::uint16_t>(ccOp->getParameter().at(1U));
                    const auto expectedValue = ccOp->getExpectedValue();

                    std::size_t actualValue = 0U;
                    for (std::size_t i = 0U; i < length; i++) {
                        actualValue |= (classicValues[startIndex + i] ? 1U : 0U) << i;
                    }

                    //std::clog << "expected " << expected_value << " and actual value was " << actual_value << "\n";

                    if (actualValue != expectedValue) {
                        continue;
                    }
                } else {
                    throw std::runtime_error("Dynamic cast to ClassicControlledOperation failed.");
                }
            }

            auto operation = dd::getDD(op.get(), *Simulator<Config>::dd);
            auto tmp       = Simulator<Config>::dd->multiply(operation, Simulator<Config>::rootEdge);
            Simulator<Config>::dd->incRef(tmp);
            Simulator<Config>::dd->decRef(Simulator<Config>::rootEdge);
            Simulator<Config>::rootEdge = tmp;

            Simulator<Config>::dd->garbageCollect();
        }
    }
}

template<class Config>
std::map<std::string, double> StochasticNoiseSimulator<Config>::stochSimulate() {
    // Generate a vector for each instance.
    recordedPropertiesPerInstance.resize(maxInstances, std::vector<double>(recordedProperties.size(), 0.0));
>>>>>>> 225e0788
    classicalMeasurementsMaps.resize(maxInstances);
    //std::clog << "Conducting " << stochasticRuns << " runs using " << maxInstances << " cores...\n";
    std::vector<std::thread> threadArray;
    // The stochastic runs are applied in parallel
    //std::clog << "Starting " << maxInstances << " threads\n";
    const auto t1Stoch = std::chrono::steady_clock::now();
    for (std::size_t runID = 0U; runID < maxInstances; runID++) {
        threadArray.emplace_back(&StochasticNoiseSimulator<Config>::runStochSimulationForId,
                                 this,
                                 runID,
                                 qc->getNqubits(),
                                 std::ref(classicalMeasurementsMaps[runID]),
                                 static_cast<std::uint64_t>(Simulator<Config>::mt()));
    }
    // wait for threads to finish
    for (auto& thread: threadArray) {
        thread.join();
    }
    const auto t2Stoch = std::chrono::steady_clock::now();
    stochRunTime       = std::chrono::duration<double>(t2Stoch - t1Stoch).count();

    for (const auto& classicalMeasurementsMap: classicalMeasurementsMaps) {
        for (const auto& [state, count]: classicalMeasurementsMap) {
            finalClassicalMeasurementsMap[state] += count;
        }
    }

    // Adding the result of classical registers to the measureResult map
    std::map<std::string, double> measureResult;
    for (const auto& [state, count]: finalClassicalMeasurementsMap) {
        const auto probability = count;
        measureResult.emplace(state, probability); //todo maybe print both classical and quantum register ? classical register:"
    }

    return finalClassicalMeasurementsMap;
}

template<class Config>
void StochasticNoiseSimulator<Config>::runStochSimulationForId(std::size_t stochRun, qc::Qubit nQubits, std::map<std::string, unsigned int>& classicalMeasurementsMap, std::uint64_t localSeed) {
    std::mt19937_64 generator(localSeed);

    const std::uint64_t numberOfRuns = stochasticRuns / maxInstances + (stochRun < stochasticRuns % maxInstances ? 1U : 0U);
    const auto          approxMod    = static_cast<unsigned>(std::ceil(static_cast<double>(qc->getNops()) / (static_cast<double>(stepNumber + 1))));

    //printf("Running %d times and using the dd at %p, using the cn object at %p\n", numberOfRuns, (void *) &package, (void *) &package->cn);
    for (std::size_t currentRun = 0U; currentRun < numberOfRuns; currentRun++) {
        auto localDD                      = std::make_unique<dd::Package<StochasticNoiseSimulatorDDPackageConfig>>(qc->getNqubits());
        auto stochasticNoiseFunctionality = dd::StochasticNoiseFunctionality<StochasticNoiseSimulatorDDPackageConfig>(
                localDD,
                static_cast<dd::Qubit>(nQubits),
                noiseProbability,
                amplitudeDampingProb,
                multiQubitGateFactor,
                noiseEffects);

        std::map<std::size_t, bool> classicValues;

        std::size_t                  opCount     = 0U;
        [[maybe_unused]] std::size_t approxCount = 0U;

        dd::vEdge localRootEdge = localDD->makeZeroState(static_cast<dd::Qubit>(nQubits));
        localDD->incRef(localRootEdge);

        for (auto& op: *qc) {
            if (op->getType() == qc::Barrier) {
                continue;
            }
            if (!op->isUnitary() && !(op->isClassicControlledOperation())) {
                if (auto* nuOp = dynamic_cast<qc::NonUnitaryOperation*>(op.get())) {
                    if (nuOp->getType() == qc::Measure) {
                        auto quantum = nuOp->getTargets();
                        auto classic = nuOp->getClassics();

                        assert(quantum.size() == classic.size()); // this should not happen do to check in Simulate

                        for (std::size_t i = 0U; i < quantum.size(); ++i) {
                            const auto result = localDD->measureOneCollapsing(localRootEdge, static_cast<dd::Qubit>(quantum.at(i)), true, generator);
                            assert(result == '0' || result == '1');
                            classicValues[classic.at(i)] = (result == '1');
                        }
                    } else if (op->getType() == qc::Reset) {
                        // Reset qubit
                        auto qubits = nuOp->getTargets();
                        for (const auto& qubit: qubits) {
                            const auto result = localDD->measureOneCollapsing(localRootEdge, static_cast<dd::Qubit>(qubits.at(qubit)), true, generator);
                            if (result == '1') {
                                const auto x   = qc::StandardOperation(qc->getNqubits(), qubit, qc::X);
                                auto       tmp = localDD->multiply(dd::getDD(&x, localDD), localRootEdge);
                                localDD->incRef(tmp);
                                localDD->decRef(localRootEdge);
                                localRootEdge = tmp;
                                localDD->garbageCollect();
                            }
                        }
                    } else {
                        throw std::runtime_error("Unsupported non-unitary functionality.");
                    }
                } else {
                    throw std::runtime_error("Dynamic cast to NonUnitaryOperation failed.");
                }
            } else {
                dd::mEdge operation;
                if (op->isClassicControlledOperation()) {
                    // Check if the operation is controlled by a classical register
                    auto* classicOp = dynamic_cast<qc::ClassicControlledOperation*>(op.get());
                    if (classicOp == nullptr) {
                        throw std::runtime_error("Dynamic cast to ClassicControlledOperation* failed.");
                    }
                    bool executeOp = true;
                    auto expValue  = classicOp->getExpectedValue();

                    for (auto i = classicOp->getControlRegister().first; i < classicOp->getControlRegister().second; i++) {
                        if (static_cast<std::uint64_t>(classicValues[i]) != (expValue % 2U)) {
                            executeOp = false;
                            break;
                        }
                        expValue = expValue >> 1U;
                    }
<<<<<<< HEAD
                    operation = dd::getDD(classicOp->getOperation(), localDD);
=======
                    operation = dd::getDD(classicOp->getOperation(), *localDD);
                    targets   = classicOp->getOperation()->getTargets();
                    controls  = classicOp->getOperation()->getControls();
>>>>>>> 225e0788
                    if (!executeOp) {
                        continue;
                    }
                } else {
                    const auto targets  = op->getTargets();
                    const auto controls = op->getControls();

                    if (targets.size() == 1 && controls.empty()) {
                        auto* oper = localDD->stochasticNoiseOperationCache.lookup(op->getType(), static_cast<dd::Qubit>(targets.front()));
                        if (oper == nullptr) {
                            operation = dd::getDD(op.get(), *localDD);
                            localDD->stochasticNoiseOperationCache.insert(op->getType(), static_cast<dd::Qubit>(targets.front()), operation);
                        } else {
                            operation = *oper;
                        }
                    } else {
                        operation = dd::getDD(op.get(), *localDD);
                    }
                }

                const auto usedQubits = op->getUsedQubits();

                stochasticNoiseFunctionality.applyNoiseOperation(usedQubits, operation, localRootEdge, generator);

                if (stepFidelity < 1. && (opCount + 1U) % approxMod == 0U) {
                    approxCount++;
                    Simulator<Config>::approximateByFidelity(localDD, localRootEdge, stepFidelity, false, true);
                }
            }
            localDD->garbageCollect();
            opCount++;
        }
        localDD->decRef(localRootEdge);

        if (!classicValues.empty()) {
            const auto  cbits = qc->getNcbits();
            std::string classicRegisterString(qc->getNcbits(), '0');

            for (const auto& [bitIndex, value]: classicValues) {
                classicRegisterString[cbits - bitIndex - 1] = value ? '1' : '0';
            }
            classicalMeasurementsMap[classicRegisterString] += 1U;
        }
    }
}

template class StochasticNoiseSimulator<StochasticNoiseSimulatorDDPackageConfig>;<|MERGE_RESOLUTION|>--- conflicted
+++ resolved
@@ -1,5 +1,4 @@
 #include "StochasticNoiseSimulator.hpp"
-
 #include "dd/Operations.hpp"
 
 #include <queue>
@@ -9,38 +8,8 @@
 
 template<class Config>
 std::map<std::string, std::size_t> StochasticNoiseSimulator<Config>::simulate(size_t nshots) {
+    std::map<std::size_t, bool> classicValues;
     stochasticRuns = nshots;
-
-<<<<<<< HEAD
-=======
-    if (!hasNonunitary) {
-        perfectSimulationRun();
-        return Simulator<Config>::measureAllNonCollapsing(shots);
-    }
-
-    std::map<std::string, std::size_t> mCounter;
-
-    for (unsigned int i = 0; i < shots; i++) {
-        perfectSimulationRun();
-        mCounter[Simulator<Config>::measureAll()]++;
-    }
-
-    return mCounter;
-}
-
-template<class Config>
-void StochasticNoiseSimulator<Config>::perfectSimulationRun() {
-    const auto nQubits = qc->getNqubits();
-
-    Simulator<Config>::rootEdge = Simulator<Config>::dd->makeZeroState(static_cast<dd::Qubit>(nQubits));
-    Simulator<Config>::dd->incRef(Simulator<Config>::rootEdge);
-
-    std::map<std::size_t, bool> classicValues;
-    for (auto& op: *qc) {
-        if (op->getType() == qc::Barrier) {
-            continue;
-        }
-
         if (op->isNonUnitaryOperation()) {
             if (auto* nuOp = dynamic_cast<qc::NonUnitaryOperation*>(op.get())) {
                 if (op->getType() == qc::Measure) {
@@ -83,7 +52,7 @@
                 }
             }
 
-            auto operation = dd::getDD(op.get(), *Simulator<Config>::dd);
+            auto operation = dd::getDD(op.get(), Simulator<Config>::dd);
             auto tmp       = Simulator<Config>::dd->multiply(operation, Simulator<Config>::rootEdge);
             Simulator<Config>::dd->incRef(tmp);
             Simulator<Config>::dd->decRef(Simulator<Config>::rootEdge);
@@ -98,7 +67,6 @@
 std::map<std::string, double> StochasticNoiseSimulator<Config>::stochSimulate() {
     // Generate a vector for each instance.
     recordedPropertiesPerInstance.resize(maxInstances, std::vector<double>(recordedProperties.size(), 0.0));
->>>>>>> 225e0788
     classicalMeasurementsMaps.resize(maxInstances);
     //std::clog << "Conducting " << stochasticRuns << " runs using " << maxInstances << " cores...\n";
     std::vector<std::thread> threadArray;
@@ -217,13 +185,7 @@
                         }
                         expValue = expValue >> 1U;
                     }
-<<<<<<< HEAD
-                    operation = dd::getDD(classicOp->getOperation(), localDD);
-=======
                     operation = dd::getDD(classicOp->getOperation(), *localDD);
-                    targets   = classicOp->getOperation()->getTargets();
-                    controls  = classicOp->getOperation()->getControls();
->>>>>>> 225e0788
                     if (!executeOp) {
                         continue;
                     }
