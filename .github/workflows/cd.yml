name: CD
on:
  push:
    branches: [main]
  release:
    types: [published]
  workflow_dispatch:

permissions:
  attestations: write
  contents: read
  id-token: write

jobs:
  # Builds the sdist and wheels on all supported platforms and uploads the resulting
  # wheels as GitHub artifacts `dev-cibw-*`, `test-cibw-*`, or `cibw-*`, depending on
  # whether the workflow is triggered from a PR, a push to main, or a release, respectively.
  python-packaging:
    name: 🐍 Packaging
    uses: cda-tum/mqt-workflows/.github/workflows/reusable-python-packaging.yml@v1.5
    with:
      # Do not include local version information on pushes to main to facilitate TestPyPI uploads.
      no-local-version: ${{ github.ref == 'refs/heads/main' && github.event_name == 'push' }}
      # Do not build emulated wheels on pushes to main to reduce runner load for CD.
      build-emulated-wheels: ${{ github.ref != 'refs/heads/main' || github.event_name != 'push' }}

  # Downloads the previously generated artifacts and deploys to TestPyPI on pushes to main
  deploy-test-pypi:
    name: 🚀 Deploy to Test PyPI
    runs-on: ubuntu-latest
    environment:
      name: test-pypi
      url: https://test.pypi.org/p/mqt.ddsim
    needs: [python-packaging]
    if: github.ref == 'refs/heads/main' && github.event_name == 'push'
    steps:
      - uses: actions/download-artifact@v4
        with:
          pattern: test-cibw-*
          path: dist
          merge-multiple: true
      - uses: pypa/gh-action-pypi-publish@release/v1
        with:
          repository-url: https://test.pypi.org/legacy/
          attestations: true

  # Downloads the previously generated artifacts and deploys to PyPI on published releases.
  deploy:
    if: github.event_name == 'release' && github.event.action == 'published'
    name: 🚀 Deploy to PyPI
    runs-on: ubuntu-latest
    environment:
      name: pypi
      url: https://pypi.org/p/mqt.ddsim
    needs: [python-packaging]
    steps:
      - uses: actions/download-artifact@v4
        with:
          pattern: cibw-*
          path: dist
          merge-multiple: true
      - name: Generate artifact attestation for sdist and wheel(s)
<<<<<<< HEAD
        uses: actions/attest-build-provenance@v1.5.4
=======
        uses: actions/attest-build-provenance@v2
>>>>>>> 86b7a003
        with:
          subject-path: "dist/*"
      - uses: pypa/gh-action-pypi-publish@release/v1
        with:
          attestations: true<|MERGE_RESOLUTION|>--- conflicted
+++ resolved
@@ -60,11 +60,7 @@
           path: dist
           merge-multiple: true
       - name: Generate artifact attestation for sdist and wheel(s)
-<<<<<<< HEAD
-        uses: actions/attest-build-provenance@v1.5.4
-=======
         uses: actions/attest-build-provenance@v2
->>>>>>> 86b7a003
         with:
           subject-path: "dist/*"
       - uses: pypa/gh-action-pypi-publish@release/v1
