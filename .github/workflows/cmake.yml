--- conflicted
+++ resolved
@@ -105,11 +105,8 @@
 
       - name: Test
         working-directory: ${{github.workspace}}/build
-<<<<<<< HEAD
         run: ctest --output-on-failure -C $BUILD_TYPE
-=======
-        run: ctest -C $BUILD_TYPE -E StochNoiseSimTest.SimulateAdder4
->>>>>>> 528268e8
+
 
   coverage:
     name: Coverage
